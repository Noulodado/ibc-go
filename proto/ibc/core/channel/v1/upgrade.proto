--- conflicted
+++ resolved
@@ -10,19 +10,6 @@
 
 // Upgrade is a verifiable type which contains the relevant information
 // for an attempted upgrade. It provides the proposed changes to the channel
-<<<<<<< HEAD
-// end, the timeout for this upgrade attempt and the last packet sequence sent
-// to allow the counterparty to block sends after the upgrade has started.
-message Upgrade {
-  ModifiableUpgradeFields upgrade_fields   = 1 [(gogoproto.nullable) = false];
-  UpgradeTimeout          timeout          = 2 [(gogoproto.nullable) = false];
-  uint64                  last_packet_sent = 3;
-}
-
-// ModifiableUpgradeFields are the fields in a channel end which may be changed
-// during a channel upgrade.
-message ModifiableUpgradeFields {
-=======
 // end, the timeout for this upgrade attempt and the latest packet sequence sent
 // to allow the counterparty to block sends after the upgrade has started.
 message Upgrade {
@@ -34,7 +21,6 @@
 // UpgradeFields are the fields in a channel end which may be changed
 // during a channel upgrade.
 message UpgradeFields {
->>>>>>> 34e800c6
   Order           ordering        = 1;
   repeated string connection_hops = 2;
   string          version         = 3;
