syntax = "proto3";

package ibc.applications.transfer.v1;

option go_package = "github.com/cosmos/ibc-go/v7/modules/apps/transfer/types";

import "ibc/applications/transfer/v1/transfer.proto";
import "cosmos/base/v1beta1/coin.proto";
import "gogoproto/gogo.proto";

// GenesisState defines the ibc-transfer genesis state
message GenesisState {
  string              port_id      = 1;
  repeated DenomTrace denom_traces = 2 [(gogoproto.castrepeated) = "Traces", (gogoproto.nullable) = false];
  Params              params       = 3 [(gogoproto.nullable) = false];
<<<<<<< HEAD
=======
  // total_escrowed contains the total amount of tokens escrowed
  // by the transfer module
  repeated cosmos.base.v1beta1.Coin total_escrowed = 4
      [(gogoproto.castrepeated) = "github.com/cosmos/cosmos-sdk/types.Coins", (gogoproto.nullable) = false];
>>>>>>> 951b3abd
}<|MERGE_RESOLUTION|>--- conflicted
+++ resolved
@@ -13,11 +13,8 @@
   string              port_id      = 1;
   repeated DenomTrace denom_traces = 2 [(gogoproto.castrepeated) = "Traces", (gogoproto.nullable) = false];
   Params              params       = 3 [(gogoproto.nullable) = false];
-<<<<<<< HEAD
-=======
   // total_escrowed contains the total amount of tokens escrowed
   // by the transfer module
   repeated cosmos.base.v1beta1.Coin total_escrowed = 4
       [(gogoproto.castrepeated) = "github.com/cosmos/cosmos-sdk/types.Coins", (gogoproto.nullable) = false];
->>>>>>> 951b3abd
 }