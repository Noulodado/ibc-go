--- conflicted
+++ resolved
@@ -259,11 +259,7 @@
   plugins: [
     [
       'docusaurus-pushfeedback',{
-<<<<<<< HEAD
-        project: 'ewpg8ls3n5',
-=======
         project: '3mpmaho4fa',
->>>>>>> d327c07e
         buttonPosition: 'center-right',
         modalPosition: 'sidebar-right',
         buttonStyle: 'dark',
