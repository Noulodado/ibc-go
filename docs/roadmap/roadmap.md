---
order: 1
---

# Roadmap ibc-go

<<<<<<< HEAD
_Lastest update: March 19th, 2023_
=======
_Lastest update: June 23th, 2023_
>>>>>>> 951b3abd

This document endeavours to inform the wider IBC community about plans and priorities for work on ibc-go by the team at Interchain GmbH. It is intended to broadly inform all users of ibc-go, including developers and operators of IBC, relayer, chain and wallet applications.

This roadmap should be read as a high-level guide, rather than a commitment to schedules and deliverables. The degree of specificity is inversely proportional to the timeline. We will update this document periodically to reflect the status and plans. For the latest expected release timelines, please check [here](https://github.com/cosmos/ibc-go/wiki/Release-timeline).

<<<<<<< HEAD
## v7.1.0

Because it is so important to have an ibc-go release compatible with the latest Cosmos SDK release, a couple of features will take a little longer and be released in [v7.1.0](https://github.com/cosmos/ibc-go/milestone/37).

### Localhost connection

This feature will add support for applications on a chain to communicate with applications on the same chain using the existing standard interface to communicate with applications on remote chains. This is a powerful UX improvement, particularly for those users interested in interacting with multiple smart contracts on a single chain through one interface.

For more details, see the new [ICS 09 specification](https://github.com/cosmos/ibc/pull/936).

A special shout out to Strangelove Ventures and Polymer Labs for their substantial contribution on this feature.

## v7.2.0
=======
## v7.3.0

Follow the progress with the [milestone](https://github.com/cosmos/ibc-go/milestone/37).
>>>>>>> 951b3abd

### Support for Wasm light clients

We will add support for Wasm light clients. The first Wasm client developed with ibc-go/v7 02-client refactor and stored as Wasm bytecode will be the GRANDPA light client used for Cosmos <> Substrate IBC connections. This feature will be used also for a NEAR light client in the future.

This feature was developed by Composable and Strangelove but will be upstreamed into ibc-go.

## v8.0.0

Follow the progress with the [milestone](https://github.com/cosmos/ibc-go/milestone/38).

### Channel upgradability

Channel upgradability will allow chains to renegotiate an existing channel to take advantage of new features without having to create a new channel, thus preserving all existing packet state processed on the channel. This feature will enable, for example, the adoption on existing channels of features like [path unwinding](https://github.com/cosmos/ibc/discussions/824) or fee middlware.

Follow the progress with the [alpha milestone](https://github.com/cosmos/ibc-go/milestone/29) or the [project board](https://github.com/orgs/cosmos/projects/7/views/17).

---

This roadmap is also available as a [project board](https://github.com/orgs/cosmos/projects/7/views/25).

For the latest expected release timelines, please check [here](https://github.com/cosmos/ibc-go/wiki/Release-timeline).

For the latest information on the progress of the work or the decisions made that might influence the roadmap, please follow the [Annoucements](https://github.com/cosmos/ibc-go/discussions/categories/announcements) category in the Discussions tab of the repository.

---

**Note**: release version numbers may be subject to change.<|MERGE_RESOLUTION|>--- conflicted
+++ resolved
@@ -4,35 +4,15 @@
 
 # Roadmap ibc-go
 
-<<<<<<< HEAD
-_Lastest update: March 19th, 2023_
-=======
 _Lastest update: June 23th, 2023_
->>>>>>> 951b3abd
 
 This document endeavours to inform the wider IBC community about plans and priorities for work on ibc-go by the team at Interchain GmbH. It is intended to broadly inform all users of ibc-go, including developers and operators of IBC, relayer, chain and wallet applications.
 
 This roadmap should be read as a high-level guide, rather than a commitment to schedules and deliverables. The degree of specificity is inversely proportional to the timeline. We will update this document periodically to reflect the status and plans. For the latest expected release timelines, please check [here](https://github.com/cosmos/ibc-go/wiki/Release-timeline).
 
-<<<<<<< HEAD
-## v7.1.0
-
-Because it is so important to have an ibc-go release compatible with the latest Cosmos SDK release, a couple of features will take a little longer and be released in [v7.1.0](https://github.com/cosmos/ibc-go/milestone/37).
-
-### Localhost connection
-
-This feature will add support for applications on a chain to communicate with applications on the same chain using the existing standard interface to communicate with applications on remote chains. This is a powerful UX improvement, particularly for those users interested in interacting with multiple smart contracts on a single chain through one interface.
-
-For more details, see the new [ICS 09 specification](https://github.com/cosmos/ibc/pull/936).
-
-A special shout out to Strangelove Ventures and Polymer Labs for their substantial contribution on this feature.
-
-## v7.2.0
-=======
 ## v7.3.0
 
 Follow the progress with the [milestone](https://github.com/cosmos/ibc-go/milestone/37).
->>>>>>> 951b3abd
 
 ### Support for Wasm light clients
 
