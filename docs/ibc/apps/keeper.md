<!--
order: 4
-->

# Keeper

Learn how to implement the IBC Module keeper. {synopsis}

## Pre-requisites Readings

- [IBC Overview](../overview.md)) {prereq}
- [IBC default integration](../integration.md) {prereq}

In the previous sections, on channel handshake callbacks and port binding in `InitGenesis`, a reference was made to keeper methods that need to be implemented when creating a custom IBC module. Below is an overview of how to define an IBC module's keeper.

> Note that some code has been left out for clarity, to get a full code overview, please refer to [the transfer module's keeper in the ibc-go repo](https://github.com/cosmos/ibc-go/blob/main/modules/apps/transfer/keeper/keeper.go).

```go
// Keeper defines the IBC app module keeper
type Keeper struct {
  storeKey   sdk.StoreKey
  cdc        codec.BinaryCodec
  paramSpace paramtypes.Subspace

  channelKeeper types.ChannelKeeper
  portKeeper    types.PortKeeper
  scopedKeeper  capabilitykeeper.ScopedKeeper

  // ... additional according to custom logic
}

// NewKeeper creates a new IBC app module Keeper instance
func NewKeeper(
  // args
) Keeper {
  // ...

  return Keeper{
    cdc:           cdc,
    storeKey:      key,
    paramSpace:    paramSpace,

    channelKeeper: channelKeeper,
    portKeeper:    portKeeper,
    scopedKeeper:  scopedKeeper,

    // ... additional according to custom logic
  }
}

<<<<<<< HEAD
// HasCapability checks if the IBC app module owns the port capability for the desired port
func (k Keeper) HasCapability(ctx sdk.Context, portID string) bool {
=======
// hasCapability checks if the IBC app module owns the port capability for the desired port
func (k Keeper) hasCapability(ctx sdk.Context, portID string) bool {
>>>>>>> 951b3abd
  _, ok := k.scopedKeeper.GetCapability(ctx, host.PortPath(portID))
  return ok
}

// BindPort defines a wrapper function for the port Keeper's function in
// order to expose it to module's InitGenesis function
func (k Keeper) BindPort(ctx sdk.Context, portID string) error {
  cap := k.portKeeper.BindPort(ctx, portID)
  return k.ClaimCapability(ctx, cap, host.PortPath(portID))
}

// GetPort returns the portID for the IBC app module. Used in ExportGenesis
func (k Keeper) GetPort(ctx sdk.Context) string {
  store := ctx.KVStore(k.storeKey)
  return string(store.Get(types.PortKey))
}

// SetPort sets the portID for the IBC app module. Used in InitGenesis
func (k Keeper) SetPort(ctx sdk.Context, portID string) {
  store := ctx.KVStore(k.storeKey)
  store.Set(types.PortKey, []byte(portID))
}

// AuthenticateCapability wraps the scopedKeeper's AuthenticateCapability function
func (k Keeper) AuthenticateCapability(ctx sdk.Context, cap *capabilitytypes.Capability, name string) bool {
  return k.scopedKeeper.AuthenticateCapability(ctx, cap, name)
}

// ClaimCapability allows the IBC app module to claim a capability that core IBC
// passes to it
func (k Keeper) ClaimCapability(ctx sdk.Context, cap *capabilitytypes.Capability, name string) error {
  return k.scopedKeeper.ClaimCapability(ctx, cap, name)
}

// ... additional according to custom logic
```<|MERGE_RESOLUTION|>--- conflicted
+++ resolved
@@ -48,13 +48,8 @@
   }
 }
 
-<<<<<<< HEAD
-// HasCapability checks if the IBC app module owns the port capability for the desired port
-func (k Keeper) HasCapability(ctx sdk.Context, portID string) bool {
-=======
 // hasCapability checks if the IBC app module owns the port capability for the desired port
 func (k Keeper) hasCapability(ctx sdk.Context, portID string) bool {
->>>>>>> 951b3abd
   _, ok := k.scopedKeeper.GetCapability(ctx, host.PortPath(portID))
   return ok
 }
