---
title: Channel Upgrades
sidebar_label: Channel Upgrades
sidebar_position: 6
slug: /ibc/channel-upgrades
---

# Channel Upgrades

:::note Synopsis
Learn how to upgrade existing IBC channels.
:::

Channel upgradability is an IBC-level protocol that allows chains to leverage new application and channel features without having to create new channels or perform a network-wide upgrade. 

Prior to this feature, developers who wanted to update an application module or add a middleware to their application flow would need to create a new channel in order to use the updated application feature/middleware, resulting in a loss of the accumulated state/liquidity, token fungibility (as the channel ID is encoded in the IBC denom), and any other larger network effects of losing usage of the existing channel from relayers monitoring, etc.

With channel upgradability, applications will be able to implement features such as but not limited to: potentially adding [denom metadata to tokens](https://github.com/cosmos/ibc/discussions/719), or utilizing the [fee middleware](https://github.com/cosmos/ibc/tree/main/spec/app/ics-029-fee-payment), all while maintaining the channels on which they currently operate.

This document outlines the channel upgrade feature, and the multiple steps used in the upgrade process.

## Channel Upgrade Handshake

Channel upgrades will be achieved using a handshake process that is designed to be similar to the standard connection/channel opening handshake.

```go
type Channel struct {
  // current state of the channel end
  State State `protobuf:"varint,1,opt,name=state,proto3,enum=ibc.core.channel.v1.State" json:"state,omitempty"`
  // whether the channel is ordered or unordered
  Ordering Order `protobuf:"varint,2,opt,name=ordering,proto3,enum=ibc.core.channel.v1.Order" json:"ordering,omitempty"`
  // counterparty channel end
  Counterparty Counterparty `protobuf:"bytes,3,opt,name=counterparty,proto3" json:"counterparty"`
  // list of connection identifiers, in order, along which packets sent on
  // this channel will travel
  ConnectionHops []string `protobuf:"bytes,4,rep,name=connection_hops,json=connectionHops,proto3" json:"connection_hops,omitempty"`
  // opaque channel version, which is agreed upon during the handshake
  Version string `protobuf:"bytes,5,opt,name=version,proto3" json:"version,omitempty"`
  // upgrade sequence indicates the latest upgrade attempt performed by this channel
  // the value of 0 indicates the channel has never been upgraded
  UpgradeSequence uint64 `protobuf:"varint,6,opt,name=upgrade_sequence,json=upgradeSequence,proto3" json:"upgrade_sequence,omitempty"`
}
```

The version, connection hops, and channel ordering are fields in this channel struct which can be changed. For example, the fee middleware can be added to an application module by updating the version string [shown here](https://github.com/cosmos/ibc-go/blob/995b647381b909e9d6065d6c21004f18fab37f55/modules/apps/29-fee/types/metadata.pb.go#L28). However, although connection hops can change in a channel upgrade, both sides must still be each other's counterparty. This is enforced by the upgrade protocol and upgrade attempts which try to alter an expected counterparty will fail.

On a high level, successful handshake process for channel upgrades works as follows:

1. The chain initiating the upgrade process will propose an upgrade.
2. If the counterparty agrees with the proposal, it will block sends and begin flushing any in-flight packets on its channel end. This flushing process will be covered in more detail below.
3. Upon successful completion of the previous step, the initiating chain will also block packet sends and begin flushing any in-flight packets on its channel end. 
4. Once both channel ends have completed flushing packets within the upgrade timeout window, both channel ends can be opened and upgraded to the new channel fields. 

Each handshake step will be documented below in greater detail.

## Initializing a Channel Upgrade

A channel upgrade is initialised by submitting the `ChanUpgradeInit` message, which can be submitted only by the chain itself upon governance authorization. This message should specify an appropriate timeout window for the upgrade. It is possible to upgrade the channel ordering, the channel connection hops, and the channel version. 

As part of the handling of the `ChanUpgradeInit` message, the application's callbacks `OnChanUpgradeInit` will be triggered as well.

After this message is handled successfully, the channel's upgrade sequence will be incremented. This upgrade sequence will serve as a nonce for the upgrade process to provide replay protection.

### Governance gating on `ChanUpgradeInit`

The message signer for `MsgChannelUpgradeInit` must be the address which has been designated as the `authority` of the `IBCKeeper`. If this proposal passes, the counterparty's channel will upgrade by default.

If chains want to initiate the upgrade of many channels, they will need to submit a governance proposal with multiple `MsgChannelUpgradeInit`  messages, one for each channel they would like to upgrade, again with message signer as the designated `authority` of the `IBCKeeper`

## Channel State and Packet Flushing

`FLUSHING` and `FLUSHCOMPLETE` are additional channel states which have been added to enable the upgrade feature.

These states may consist of: 

```go
const (
  // Default State
  UNINITIALIZED State = 0
  // A channel has just started the opening handshake.
  INIT State = 1
  // A channel has acknowledged the handshake step on the counterparty chain.
  TRYOPEN State = 2
  // A channel has completed the handshake. Open channels are
  // ready to send and receive packets.
  OPEN State = 3
  // A channel has been closed and can no longer be used to send or receive
  // packets.
  CLOSED State = 4
  // A channel has just accepted the upgrade handshake attempt and is flushing in-flight packets.
  FLUSHING State = 5
  // A channel has just completed flushing any in-flight packets.
  FLUSHCOMPLETE State = 6
)
```

These are found in `State` on the `Channel` struct:

```go
type Channel struct {
  // current state of the channel end
  State State `protobuf:"varint,1,opt,name=state,proto3,enum=ibc.core.channel.v1.State" json:"state,omitempty"`
  // whether the channel is ordered or unordered
  Ordering Order `protobuf:"varint,2,opt,name=ordering,proto3,enum=ibc.core.channel.v1.Order" json:"ordering,omitempty"`
  // counterparty channel end
  Counterparty Counterparty `protobuf:"bytes,3,opt,name=counterparty,proto3" json:"counterparty"`
  // list of connection identifiers, in order, along which packets sent on
  // this channel will travel
  ConnectionHops []string `protobuf:"bytes,4,rep,name=connection_hops,json=connectionHops,proto3" json:"connection_hops,omitempty"`
  // opaque channel version, which is agreed upon during the handshake
  Version string `protobuf:"bytes,5,opt,name=version,proto3" json:"version,omitempty"`
  // upgrade sequence indicates the latest upgrade attempt performed by this channel
  // the value of 0 indicates the channel has never been upgraded
  UpgradeSequence uint64 `protobuf:"varint,6,opt,name=upgrade_sequence,json=upgradeSequence,proto3" json:"upgrade_sequence,omitempty"`
}
```

`startFlushing` is the specific method which is called in `ChanUpgradeTry` and `ChanUpgradeAck` to update the state on the channel end. This will set the timeout on the upgrade and update the channel state to `FLUSHING` which will block the upgrade from continuing until all in-flight packets have been flushed. 

This will also set the upgrade timeout for the counterparty (i.e. the timeout before which the counterparty chain must move from `FLUSHING` to `FLUSHCOMPLETE`; if it doesn't then the chain will cancel the upgrade and write an error receipt). The timeout is a relative time duration in nanoseconds that can be changed with `MsgUpdateParams` and by default is 10 minutes.

The state will change to `FLUSHCOMPLETE` once there are no in-flight packets left and the channel end is ready to move to `OPEN`. This flush state will also have an impact on how a channel ugrade can be cancelled, as detailed below.

All other parameters will remain the same during the upgrade handshake until the upgrade handshake completes. When the channel is reset to `OPEN` on a successful upgrade handshake, the relevant fields on the channel end will be switched over to the `UpgradeFields` specified in the upgrade.

## Cancelling a Channel Upgrade

Channel upgrade cancellation is performed by submitting a `MsgChannelUpgradeCancel` message.

It is possible for the authority to cancel an in-progress channel upgrade if the following are true:

- The signer is the authority
- The channel state has not reached FLUSHCOMPLETE
- If the channel state has reached FLUSHCOMPLETE, an existence proof of an `ErrorReceipt` on the counterparty chain is provided at our upgrade sequence or greater

It is possible for a relayer to cancel an in-progress channel upgrade if the following are true:

- An existence proof of an `ErrorReceipt` on the counterparty chain is provided at our upgrade sequence or greater

> Note: if the signer is the authority, e.g. the `gov` address, no `ErrorReceipt` or proof is required if the current channel state is not in FLUSHCOMPLETE.
> These can be left empty in the `MsgChannelUpgradeCancel` message in that case.

Upon cancelling a channel upgrade, an `ErrorReceipt` will be written with the channel's current upgrade sequence, and
the channel will move back to `OPEN` state keeping its original parameters.

The application's `OnChanUpgradeRestore` callback method will be invoked.

It will then be possible to re-initiate an upgrade by sending a `MsgChannelOpenInit` message.

## IBC App Recommendations

IBC application callbacks should be primarily used to validate data fields and do compatibility checks.

`OnChanUpgradeInit` should validate the proposed version, order, and connection hops, and should return the application version to upgrade to.

`OnChanUpgradeTry` should validate the proposed version (provided by the counterparty), order, and connection hops. The desired upgrade version should be returned.

`OnChanUpgradeAck` should validate the version proposed by the counterparty.

`OnChanUpgradeOpen` should perform any logic associated with changing of the channel fields.

`OnChanUpgradeRestore`  should perform any logic that needs to be executed when an upgrade attempt fails as is reverted.

> IBC applications should not attempt to process any packet data under the new conditions until after `OnChanUpgradeOpen`
> has been executed, as up until this point it is still possible for the upgrade handshake to fail and for the channel
> to remain in the pre-upgraded state. 

<<<<<<< HEAD
## Upgrade existing transfer stack to be fee enabled

### Wire up the transfer stack and middleware in app.go

In app.go, the existing transfer stack must be wrapped with the fee middleware.

```golang

import (
  // ... 
  ibcfee "github.com/cosmos/ibc-go/v8/modules/apps/29-fee"
  ibctransferkeeper "github.com/cosmos/ibc-go/v8/modules/apps/transfer/keeper"
  transfer "github.com/cosmos/ibc-go/v8/modules/apps/transfer"
  porttypes "github.com/cosmos/ibc-go/v8/modules/core/05-port/types"
  // ...
)

type App struct {
  // ...
  TransferKeeper        ibctransferkeeper.Keeper
  IBCFeeKeeper          ibcfeekeeper.Keeper
  // ..
}

// ...

app.IBCFeeKeeper = ibcfeekeeper.NewKeeper(
  appCodec, keys[ibcfeetypes.StoreKey],
  app.IBCKeeper.ChannelKeeper, // may be replaced with IBC middleware
  app.IBCKeeper.ChannelKeeper,
  app.IBCKeeper.PortKeeper, app.AccountKeeper, app.BankKeeper,
)

// Create Transfer Keeper and pass IBCFeeKeeper as expected Channel and PortKeeper
// since fee middleware will wrap the IBCKeeper for underlying application.
app.TransferKeeper = ibctransferkeeper.NewKeeper(
  appCodec, keys[ibctransfertypes.StoreKey], app.GetSubspace(ibctransfertypes.ModuleName),
  app.IBCFeeKeeper, // ISC4 Wrapper: fee IBC middleware
  app.IBCKeeper.ChannelKeeper, app.IBCKeeper.PortKeeper,
  app.AccountKeeper, app.BankKeeper, scopedTransferKeeper,
  authtypes.NewModuleAddress(govtypes.ModuleName).String(),
)


ibcRouter := porttypes.NewRouter()

// create IBC module from bottom to top of stack
var transferStack porttypes.IBCModule
transferStack = transfer.NewIBCModule(app.TransferKeeper)
transferStack = ibcfee.NewIBCMiddleware(transferStack, app.IBCFeeKeeper)

// Add transfer stack to IBC Router
ibcRouter.AddRoute(ibctransfertypes.ModuleName, transferStack)
```

### Submit a governance proposal to execute a MsgChanUpgradeInit message

Only an authority is able to initiate a channel upgrade by submitting a `MsgChanUpgradeInit` message.

Execute a governance proposal specifying the relevant fields to perform a channel upgrade.

Update the following json sample, and copy the contents into `proposal.json`.

```json
{
  "title": "Channel upgrade init",
  "summary": "Channel upgrade init",
  "messages": [
    {
      "@type": "/ibc.core.channel.v1.MsgChannelUpgradeInit",
      "signer": "<gov-address>",
      "port_id": "transfer",
      "channel_id": "channel-...",
      "fields": {
        "ordering": "ORDER_UNORDERED",
        "connection_hops": ["connection-0"],
        "version": "{\"fee_version\":\"ics29-1\",\"app_version\":\"ics20-1\"}"
      }
    }
  ],
  "metadata": "<metadata>",
  "deposit": "10stake"
}
```

### Submit the proposal

```shell
simd tx submit-proposal proposal.json --from <key_or_address>
=======
## Upgrading channels with the CLI

A new cli has been added which enables either
    - submitting a governance proposal which contains a `MsgChannelUpgradeInit` for every channel to be upgraded.
    - generating a `proposal.json` file which contains the proposal contents to be edited/submitted at a later date.

The following example, would submit a governance proposal with the specified deposit, title and summary which would
contain a `MsgChannelUpgradeInit` for all `OPEN` channels whose port matches the regular expression `transfer`.

> Note: by adding the `--json` flag, the command would instead output the contents of the proposal which could be 
> stored in a `proposal.json` file to be edited and submitted at a later date.

```bash
simd tx ibc channel upgrade-channels "{\"fee_version\":\"ics29-1\",\"app_version\":\"ics20-1\"}" \
  --deposit "10stake" \
  --title "Channel Upgrades Governance Proposal" \
  --summary "Upgrade all transfer channels to be fee enabled" \
  --port-pattern "transfer"
```

It is also possible to explicitly list a comma separated string of channel IDs. It is important to note that the 
regular expression matching specified by `--port-pattern` (which defaults to `transfer`) still applies.

For example the following command would generate the contents of a `proposal.json` file which would attempt to upgrade
channels with a port ID of `transfer` and a channelID of `channel-0`, `channel-1` or `channel-2`.

```bash
simd tx ibc channel upgrade-channels "{\"fee_version\":\"ics29-1\",\"app_version\":\"ics20-1\"}" \
  --deposit "10stake" \
  --title "Channel Upgrades Governance Proposal" \
  --summary "Upgrade all transfer channels to be fee enabled" \
  --port-pattern "transfer" \
  --channel-ids "channel-0,channel-1,channel-2" \
  --json
>>>>>>> f9b918f1
```<|MERGE_RESOLUTION|>--- conflicted
+++ resolved
@@ -165,7 +165,6 @@
 > has been executed, as up until this point it is still possible for the upgrade handshake to fail and for the channel
 > to remain in the pre-upgraded state. 
 
-<<<<<<< HEAD
 ## Upgrade existing transfer stack to be fee enabled
 
 ### Wire up the transfer stack and middleware in app.go
@@ -222,6 +221,9 @@
 ```
 
 ### Submit a governance proposal to execute a MsgChanUpgradeInit message
+
+> This process can be performed with the new CLI that has been added
+> outlined [here](#upgrading-channels-with-the-cli).
 
 Only an authority is able to initiate a channel upgrade by submitting a `MsgChanUpgradeInit` message.
 
@@ -255,7 +257,9 @@
 
 ```shell
 simd tx submit-proposal proposal.json --from <key_or_address>
-=======
+```
+
+
 ## Upgrading channels with the CLI
 
 A new cli has been added which enables either
@@ -290,5 +294,4 @@
   --port-pattern "transfer" \
   --channel-ids "channel-0,channel-1,channel-2" \
   --json
->>>>>>> f9b918f1
 ```