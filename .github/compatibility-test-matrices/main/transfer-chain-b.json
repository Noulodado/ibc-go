{
<<<<<<< HEAD
  "chain-a": ["main", "v5.1.0", "v5.0.1", "v4.2.0", "v4.1.1"],
  "chain-b": ["main"],
  "entrypoint": ["TestTransferTestSuite"],
=======
  "chain-a": [
    "main",
    "v7.2.0",
    "v6.2.0",
    "v6.1.1",
    "v5.3.1",
    "v5.2.1",
    "v5.0.1",
    "v4.4.2",
    "v4.3.1",
    "v4.2.2",
    "v4.1.3"
  ],
  "chain-b": [
    "main"
  ],
  "entrypoint": [
    "TestTransferTestSuite"
  ],
>>>>>>> 951b3abd
  "test": [
    "TestMsgTransfer_Succeeds_Nonincentivized",
    "TestMsgTransfer_Fails_InvalidAddress",
    "TestMsgTransfer_Timeout_Nonincentivized",
    "TestMsgTransfer_WithMemo",
    "TestSendEnabledParam",
    "TestReceiveEnabledParam"
  ],
  "relayer-type": [
    "rly"
  ],
  "chain-binary": [
    "simd"
  ],
  "chain-image": [
    "ghcr.io/cosmos/ibc-go-simd"
  ]
}<|MERGE_RESOLUTION|>--- conflicted
+++ resolved
@@ -1,9 +1,4 @@
 {
-<<<<<<< HEAD
-  "chain-a": ["main", "v5.1.0", "v5.0.1", "v4.2.0", "v4.1.1"],
-  "chain-b": ["main"],
-  "entrypoint": ["TestTransferTestSuite"],
-=======
   "chain-a": [
     "main",
     "v7.2.0",
@@ -23,7 +18,6 @@
   "entrypoint": [
     "TestTransferTestSuite"
   ],
->>>>>>> 951b3abd
   "test": [
     "TestMsgTransfer_Succeeds_Nonincentivized",
     "TestMsgTransfer_Fails_InvalidAddress",
