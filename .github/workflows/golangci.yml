--- conflicted
+++ resolved
@@ -1,5 +1,3 @@
-# golang-ci runs on pushes to main and to tags whose name starts with "v" and to pull
-# requests from branches that target main.
 name: golangci-lint
 on:
   push:
@@ -8,13 +6,10 @@
     branches:
       - main
   pull_request:
-    branches:
-      - main
 permissions:
   contents: read
   # Optional: allow read access to pull request. Use with `only-new-issues` option.
   # pull-requests: read
-
 jobs:
   golangci:
     name: lint
@@ -27,9 +22,5 @@
       - name: golangci-lint
         uses: golangci/golangci-lint-action@v3.6.0
         with:
-<<<<<<< HEAD
-          version: v1.52.0
-=======
           version: v1.53.1
->>>>>>> 951b3abd
           args: --timeout 5m