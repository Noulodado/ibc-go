name: Buf-Push
# Protobuf runs buf (https://buf.build/) push updated proto files to https://buf.build/cosmos/ibc
# This workflow is only run when a .proto file has been changed
on:
  push:
    branches:
      - main
    paths:
      - "proto/**"

jobs:
  push:
    runs-on: ubuntu-latest
    steps:
      - uses: actions/checkout@v4
<<<<<<< HEAD
      - uses: bufbuild/buf-setup-action@v1.27.2
=======
      - uses: bufbuild/buf-setup-action@v1.28.1
>>>>>>> 0e3f428e
      - uses: bufbuild/buf-push-action@v1
        with:
          input: "proto"
          buf_token: ${{ secrets.BUF_TOKEN }}<|MERGE_RESOLUTION|>--- conflicted
+++ resolved
@@ -13,11 +13,7 @@
     runs-on: ubuntu-latest
     steps:
       - uses: actions/checkout@v4
-<<<<<<< HEAD
-      - uses: bufbuild/buf-setup-action@v1.27.2
-=======
       - uses: bufbuild/buf-setup-action@v1.28.1
->>>>>>> 0e3f428e
       - uses: bufbuild/buf-push-action@v1
         with:
           input: "proto"
