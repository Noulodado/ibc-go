--- conflicted
+++ resolved
@@ -12,11 +12,8 @@
   workflow_dispatch:
   pull_request:
     types:
-<<<<<<< HEAD
-=======
       # trigger workflow if PR is opened directly as R4R.
       - opened
->>>>>>> 951b3abd
       # trigger workflow if changes are pushed to the branch.
       - synchronize
       # trigger workflow if PR is marked ready for review.
@@ -27,68 +24,6 @@
       - 'LICENSE'
 
 jobs:
-<<<<<<< HEAD
-    determine-image-tag:
-      if: ${{ !github.event.pull_request.draft && !github.event.pull_request.head.repo.fork && github.actor != 'dependabot[bot]' }}
-      runs-on: ubuntu-latest
-      outputs:
-        simd-tag: ${{ steps.get-tag.outputs.simd-tag }}
-      steps:
-        - uses: actions/checkout@v3
-        - uses: actions/setup-go@v4
-          with:
-            go-version: 1.18
-        - id: get-tag
-          run: |
-            if [ -z "${{ github.event.pull_request.number }}" ]
-            then
-              echo "simd-tag=main" >> $GITHUB_OUTPUT
-            else
-              tag="pr-${{ github.event.pull_request.number }}"
-              echo "Using tag $tag"
-              echo "simd-tag=$tag" >> $GITHUB_OUTPUT
-            fi
-
-    build-e2e:
-      if: ${{ !github.event.pull_request.draft && !github.event.pull_request.head.repo.fork && github.actor != 'dependabot[bot]' }}
-      runs-on: ubuntu-latest
-      steps:
-        - uses: actions/checkout@v3
-        - uses: actions/setup-go@v4
-          with:
-            go-version: 1.19
-        - name: Build e2e
-          run: |
-            cd e2e
-            test_dirs="$(ls -A tests)"
-            for td in $test_dirs
-            do
-              # only test directories that contain go files.
-              if ls "./tests/${td}" | grep .go > /dev/null;
-              then
-                go test -c "./tests/${td}"
-              fi
-            done
-
-    e2e:
-      # we will be running this job if the PR has not yet been marked for review, and we push additional changes.
-      # we skip the job in this case.
-      if: ${{ !github.event.pull_request.draft && !github.event.pull_request.head.repo.fork && github.actor != 'dependabot[bot]' }}
-      needs:
-        - determine-image-tag
-        - build-e2e # don't attempt any tests unless the e2e code compiles successfully.
-      uses: ./.github/workflows/e2e-test-workflow-call.yml
-      secrets: inherit
-      with:
-        build-and-push-docker-image: true
-        upload-logs: true
-        chain-image: ghcr.io/cosmos/ibc-go-simd
-        chain-a-tag: "${{ needs.determine-image-tag.outputs.simd-tag }}"
-        chain-b-tag: "${{ needs.determine-image-tag.outputs.simd-tag }}"
-        chain-binary: "simd"
-        # on regular PRs we won't run interchain account or upgrade tests.
-        test-exclusions: "TestInterTxTestSuite,TestIncentivizedInterTxTestSuite,TestUpgradeTestSuite"
-=======
   # determine-image-tag will either output the PR number e.g. pr-1234 or the string main.
   # this will be used to tag the images that are built during the workflow.
   determine-image-tag:
@@ -172,5 +107,4 @@
       test-exclusions: 'TestInterTxTestSuite,TestIncentivizedInterTxTestSuite,TestUpgradeTestSuite'
       # Temporarily, see: https://github.com/cosmos/ibc-go/issues/3981
       relayer-type: "${{ needs.determine-image-tag.outputs.relayer }}"
-      relayer-tag: "${{ needs.determine-image-tag.outputs.relayer-tag }}"
->>>>>>> 951b3abd
+      relayer-tag: "${{ needs.determine-image-tag.outputs.relayer-tag }}"