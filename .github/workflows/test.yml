name: Tests / Code Coverage
#  Tests / Code Coverage workflow runs unit tests and uploads a code coverage report
#  This workflow is run on pushes to main & every Pull Requests where a .go, .mod, .sum have been changed
on:
  pull_request:
  push:
    branches:
      - main

jobs:
  cleanup-runs:
    runs-on: ubuntu-latest
    steps:
      - uses: rokroskar/workflow-run-cleanup-action@master
        env:
          GITHUB_TOKEN: '${{ secrets.GITHUB_TOKEN }}'
    if: "!startsWith(github.ref, 'refs/tags/') && github.ref != 'refs/heads/main'"

  install-tparse:
    runs-on: ubuntu-latest
    steps:
      - uses: actions/setup-go@v4
        with:
          go-version: '1.20'
      - name: Display go version
        run: go version
      - name: install tparse
        run: |
          go install github.com/mfridman/tparse@v0.8.3
      - uses: actions/cache@v3
        with:
          path: ~/go/bin
          key: ${{ runner.os }}-go-tparse-binary

  build:
    runs-on: ubuntu-latest
    strategy:
      matrix:
        go-arch: ['amd64', 'arm', 'arm64']
    steps:
      - uses: actions/checkout@v3
      - uses: actions/setup-go@v4
        with:
          go-version: '1.20'
      - uses: technote-space/get-diff-action@v6.1.2
        id: git_diff
        with:
          PATTERNS: |
            **/**.go
            go.mod
            go.sum
      - name: Build ibc-go
        run: GOARCH=${{ matrix.go-arch }} LEDGER_ENABLED=false make build
      - name: Build e2e
        run: |
          cd e2e
          find ./tests -type d | while IFS= read -r dir
          do
<<<<<<< HEAD
            # only test directories that contain go files.
            if ls "./tests/${td}" | grep .go > /dev/null;
            then
              GOARCH=${{ matrix.go-arch }} go test -c "./tests/${td}"
            fi
=======
              if ls "${dir}"/*.go >/dev/null 2>&1; then
                  GOARCH=${{ matrix.go-arch }} go test -c "$dir"
              fi
>>>>>>> 951b3abd
          done

  split-test-files:
    runs-on: ubuntu-latest
    steps:
      - uses: actions/checkout@v3
      - name: Create a file with all the pkgs
        run: go list ./... | grep -v e2e > pkgs.txt
      - name: Split pkgs into 4 files
        run: split -d -n l/4 pkgs.txt pkgs.txt.part.
      # cache multiple
      - uses: actions/upload-artifact@v3
        with:
          name: '${{ github.sha }}-00'
          path: ./pkgs.txt.part.00
      - uses: actions/upload-artifact@v3
        with:
          name: '${{ github.sha }}-01'
          path: ./pkgs.txt.part.01
      - uses: actions/upload-artifact@v3
        with:
          name: '${{ github.sha }}-02'
          path: ./pkgs.txt.part.02
      - uses: actions/upload-artifact@v3
        with:
          name: '${{ github.sha }}-03'
          path: ./pkgs.txt.part.03

  tests:
    runs-on: ubuntu-latest
    needs: split-test-files
    strategy:
      fail-fast: false
      matrix:
        part: ['00', '01', '02', '03']
    steps:
      - uses: actions/checkout@v3
      - uses: actions/setup-go@v4
        with:
          go-version: '1.20'
      - uses: technote-space/get-diff-action@v6.1.2
        with:
          PATTERNS: |
            **/**.go
            go.mod
            go.sum
      - uses: actions/download-artifact@v3
        with:
          name: '${{ github.sha }}-${{ matrix.part }}'
        if: env.GIT_DIFF
      - name: test & coverage report creation
        run: |
          cat pkgs.txt.part.${{ matrix.part }} | xargs go test -mod=readonly -timeout 30m -coverprofile=${{ matrix.part }}profile.out -covermode=atomic -tags='ledger test_ledger_mock'
        if: env.GIT_DIFF
      - uses: actions/upload-artifact@v3
        with:
          name: '${{ github.sha }}-${{ matrix.part }}-coverage'
          path: ./${{ matrix.part }}profile.out

  upload-coverage-report:
    runs-on: ubuntu-latest
    needs: tests
    steps:
      - uses: actions/checkout@v3
      - uses: technote-space/get-diff-action@v6.1.2
        with:
          PATTERNS: |
            **/**.go
            go.mod
            go.sum
      - uses: actions/download-artifact@v3
        with:
          name: '${{ github.sha }}-00-coverage'
        if: env.GIT_DIFF
      - uses: actions/download-artifact@v3
        with:
          name: '${{ github.sha }}-01-coverage'
        if: env.GIT_DIFF
      - uses: actions/download-artifact@v3
        with:
          name: '${{ github.sha }}-02-coverage'
        if: env.GIT_DIFF
      - uses: actions/download-artifact@v3
        with:
          name: '${{ github.sha }}-03-coverage'
        if: env.GIT_DIFF
      - run: |
          cat ./*profile.out | grep -v "mode: atomic" >> coverage.txt
        if: env.GIT_DIFF
      - name: filter out DONTCOVER
        run: |
          excludelist="$(find ./ -type f -name '*.go' | xargs grep -l 'DONTCOVER')"
          excludelist+=" $(find ./ -type f -name '*.pb.go')"
          excludelist+=" $(find ./ -type f -name '*.pb.gw.go')"
          excludelist+=" $(find ./ -type f -path './tests/mocks/*.go')"
          for filename in ${excludelist}; do
            filename=$(echo $filename | sed 's/^./github.com\/cosmos\/cosmos-sdk/g')
            echo "Excluding ${filename} from coverage report..."
            sed -i.bak "/$(echo $filename | sed 's/\//\\\//g')/d" coverage.txt
          done
        if: env.GIT_DIFF
      - uses: codecov/codecov-action@v3
        with:
          file: ./coverage.txt
        if: env.GIT_DIFF<|MERGE_RESOLUTION|>--- conflicted
+++ resolved
@@ -56,17 +56,9 @@
           cd e2e
           find ./tests -type d | while IFS= read -r dir
           do
-<<<<<<< HEAD
-            # only test directories that contain go files.
-            if ls "./tests/${td}" | grep .go > /dev/null;
-            then
-              GOARCH=${{ matrix.go-arch }} go test -c "./tests/${td}"
-            fi
-=======
               if ls "${dir}"/*.go >/dev/null 2>&1; then
                   GOARCH=${{ matrix.go-arch }} go test -c "$dir"
               fi
->>>>>>> 951b3abd
           done
 
   split-test-files:
