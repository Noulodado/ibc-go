package types_test

import (
	"fmt"
	"testing"

	"github.com/stretchr/testify/require"

	errorsmod "cosmossdk.io/errors"

	sdk "github.com/cosmos/cosmos-sdk/types"

	wasmtesting "github.com/cosmos/ibc-go/modules/light-clients/08-wasm/testing"
	"github.com/cosmos/ibc-go/modules/light-clients/08-wasm/types"
	host "github.com/cosmos/ibc-go/v9/modules/core/24-host"
	ibcerrors "github.com/cosmos/ibc-go/v9/modules/core/errors"
	ibctesting "github.com/cosmos/ibc-go/v9/testing"
)

func TestMsgStoreCodeValidateBasic(t *testing.T) {
	signer := sdk.AccAddress(ibctesting.TestAccAddress).String()
	testCases := []struct {
		name   string
		msg    *types.MsgStoreCode
		expErr error
	}{
		{
			"success: valid signer address, valid length code",
			types.NewMsgStoreCode(signer, wasmtesting.Code),
			nil,
		},
		{
			"failure: code is empty",
			types.NewMsgStoreCode(signer, []byte("")),
			types.ErrWasmEmptyCode,
		},
		{
			"failure: code is too large",
			types.NewMsgStoreCode(signer, make([]byte, types.MaxWasmSize+1)),
			types.ErrWasmCodeTooLarge,
		},
		{
			"failure: signer is invalid",
			types.NewMsgStoreCode("invalid", wasmtesting.Code),
			ibcerrors.ErrInvalidAddress,
		},
	}

	for _, tc := range testCases {
		tc := tc

		err := tc.msg.ValidateBasic()
		if tc.expErr == nil {
			require.NoError(t, err)
		} else {
			require.ErrorIs(t, err, tc.expErr)
		}
	}
}

func (suite *TypesTestSuite) TestMsgStoreCodeGetSigners() {
	testCases := []struct {
		name    string
		address sdk.AccAddress
		expErr  error
	}{
		{"success: valid address", sdk.AccAddress(ibctesting.TestAccAddress), nil},
		{"failure: nil address", nil, fmt.Errorf("empty address string is not allowed")},
	}

	for _, tc := range testCases {
		tc := tc
		suite.Run(tc.name, func() {
			suite.SetupTest()

			address := tc.address
			msg := types.NewMsgStoreCode(address.String(), wasmtesting.Code)

			signers, _, err := GetSimApp(suite.chainA).AppCodec().GetMsgSigners(msg)
<<<<<<< HEAD
			if tc.expPass {
=======
			if tc.expErr == nil {
>>>>>>> 83fdb7f2
				suite.Require().NoError(err)
				suite.Require().Equal(address.Bytes(), signers[0])
			} else {
				suite.Require().Error(err)
				suite.Require().Equal(err.Error(), tc.expErr.Error())
			}
		})
	}
}

func TestMsgMigrateContractValidateBasic(t *testing.T) {
	signer := sdk.AccAddress(ibctesting.TestAccAddress).String()
	validChecksum, err := types.CreateChecksum(wasmtesting.Code)
	require.NoError(t, err, t.Name())
	validMigrateMsg := []byte("{}")

	testCases := []struct {
		name   string
		msg    *types.MsgMigrateContract
		expErr error
	}{
		{
			"success: valid signer address, valid checksum, valid migrate msg",
			types.NewMsgMigrateContract(signer, defaultWasmClientID, validChecksum, validMigrateMsg),
			nil,
		},
		{
			"failure: invalid signer address",
			types.NewMsgMigrateContract(ibctesting.InvalidID, defaultWasmClientID, validChecksum, validMigrateMsg),
			ibcerrors.ErrInvalidAddress,
		},
		{
			"failure: clientID is not a valid client identifier",
			types.NewMsgMigrateContract(signer, ibctesting.InvalidID, validChecksum, validMigrateMsg),
			host.ErrInvalidID,
		},
		{
			"failure: clientID is not a wasm client identifier",
			types.NewMsgMigrateContract(signer, ibctesting.FirstClientID, validChecksum, validMigrateMsg),
			host.ErrInvalidID,
		},
		{
			"failure: checksum is nil",
			types.NewMsgMigrateContract(signer, defaultWasmClientID, nil, validMigrateMsg),
			errorsmod.Wrap(types.ErrInvalidChecksum, "checksum cannot be empty"),
		},
		{
			"failure: checksum is empty",
			types.NewMsgMigrateContract(signer, defaultWasmClientID, []byte{}, validMigrateMsg),
			errorsmod.Wrap(types.ErrInvalidChecksum, "checksum cannot be empty"),
		},
		{
			"failure: checksum is not 32 bytes",
			types.NewMsgMigrateContract(signer, defaultWasmClientID, []byte{1}, validMigrateMsg),
			errorsmod.Wrapf(types.ErrInvalidChecksum, "expected length of 32 bytes, got %d", 1),
		},
		{
			"failure: migrateMsg is nil",
			types.NewMsgMigrateContract(signer, defaultWasmClientID, validChecksum, nil),
			errorsmod.Wrap(ibcerrors.ErrInvalidRequest, "migrate message cannot be empty"),
		},
		{
			"failure: migrateMsg is empty",
			types.NewMsgMigrateContract(signer, defaultWasmClientID, validChecksum, []byte("")),
			errorsmod.Wrap(ibcerrors.ErrInvalidRequest, "migrate message cannot be empty"),
		},
	}

	for _, tc := range testCases {
		tc := tc

		err := tc.msg.ValidateBasic()
		expPass := tc.expErr == nil
		if expPass {
			require.NoError(t, err)
		} else {
			require.ErrorIs(t, err, tc.expErr, tc.name)
		}
	}
}

func (suite *TypesTestSuite) TestMsgMigrateContractGetSigners() {
	checksum, err := types.CreateChecksum(wasmtesting.Code)
	suite.Require().NoError(err)

	testCases := []struct {
		name    string
		address sdk.AccAddress
		expErr  error
	}{
		{"success: valid address", sdk.AccAddress(ibctesting.TestAccAddress), nil},
		{"failure: nil address", nil, fmt.Errorf("empty address string is not allowed")},
	}

	for _, tc := range testCases {
		tc := tc
		suite.Run(tc.name, func() {
			suite.SetupTest()

			address := tc.address
			msg := types.NewMsgMigrateContract(address.String(), defaultWasmClientID, checksum, []byte("{}"))

			signers, _, err := GetSimApp(suite.chainA).AppCodec().GetMsgSigners(msg)
<<<<<<< HEAD
			if tc.expPass {
=======
			if tc.expErr == nil {
>>>>>>> 83fdb7f2
				suite.Require().NoError(err)
				suite.Require().Equal(address.Bytes(), signers[0])
			} else {
				suite.Require().Error(err)
				suite.Require().Equal(err.Error(), tc.expErr.Error())
			}
		})
	}
}

func TestMsgRemoveChecksumValidateBasic(t *testing.T) {
	signer := sdk.AccAddress(ibctesting.TestAccAddress).String()
	checksum, err := types.CreateChecksum(wasmtesting.Code)
	require.NoError(t, err, t.Name())

	testCases := []struct {
		name   string
		msg    *types.MsgRemoveChecksum
		expErr error
	}{
		{
			"success: valid signer address, valid length checksum",
			types.NewMsgRemoveChecksum(signer, checksum),
			nil,
		},
		{
			"failure: checksum is empty",
			types.NewMsgRemoveChecksum(signer, []byte("")),
			types.ErrInvalidChecksum,
		},
		{
			"failure: checksum is nil",
			types.NewMsgRemoveChecksum(signer, nil),
			types.ErrInvalidChecksum,
		},
		{
			"failure: signer is invalid",
			types.NewMsgRemoveChecksum(ibctesting.InvalidID, checksum),
			ibcerrors.ErrInvalidAddress,
		},
	}

	for _, tc := range testCases {
		tc := tc

		err := tc.msg.ValidateBasic()

		if tc.expErr == nil {
			require.NoError(t, err, tc.name)
		} else {
			require.ErrorIs(t, err, tc.expErr, tc.name)
		}
	}
}

func (suite *TypesTestSuite) TestMsgRemoveChecksumGetSigners() {
	checksum, err := types.CreateChecksum(wasmtesting.Code)
	suite.Require().NoError(err)

	testCases := []struct {
		name     string
		address  sdk.AccAddress
		expError error
	}{
		{"success: valid address", sdk.AccAddress(ibctesting.TestAccAddress), nil},
		{"failure: nil address", nil, fmt.Errorf("empty address string is not allowed")},
	}

	for _, tc := range testCases {
		tc := tc
		suite.Run(tc.name, func() {
			suite.SetupTest()

			address := tc.address
			msg := types.NewMsgRemoveChecksum(address.String(), checksum)

			signers, _, err := GetSimApp(suite.chainA).AppCodec().GetMsgSigners(msg)
<<<<<<< HEAD
			if tc.expPass {
=======
			if tc.expError == nil {
>>>>>>> 83fdb7f2
				suite.Require().NoError(err)
				suite.Require().Equal(address.Bytes(), signers[0])
			} else {
				suite.Require().Error(err)
				suite.Require().Equal(err.Error(), tc.expError.Error())
			}
		})
	}
}<|MERGE_RESOLUTION|>--- conflicted
+++ resolved
@@ -77,11 +77,7 @@
 			msg := types.NewMsgStoreCode(address.String(), wasmtesting.Code)
 
 			signers, _, err := GetSimApp(suite.chainA).AppCodec().GetMsgSigners(msg)
-<<<<<<< HEAD
-			if tc.expPass {
-=======
 			if tc.expErr == nil {
->>>>>>> 83fdb7f2
 				suite.Require().NoError(err)
 				suite.Require().Equal(address.Bytes(), signers[0])
 			} else {
@@ -185,11 +181,7 @@
 			msg := types.NewMsgMigrateContract(address.String(), defaultWasmClientID, checksum, []byte("{}"))
 
 			signers, _, err := GetSimApp(suite.chainA).AppCodec().GetMsgSigners(msg)
-<<<<<<< HEAD
-			if tc.expPass {
-=======
 			if tc.expErr == nil {
->>>>>>> 83fdb7f2
 				suite.Require().NoError(err)
 				suite.Require().Equal(address.Bytes(), signers[0])
 			} else {
@@ -267,11 +259,7 @@
 			msg := types.NewMsgRemoveChecksum(address.String(), checksum)
 
 			signers, _, err := GetSimApp(suite.chainA).AppCodec().GetMsgSigners(msg)
-<<<<<<< HEAD
-			if tc.expPass {
-=======
 			if tc.expError == nil {
->>>>>>> 83fdb7f2
 				suite.Require().NoError(err)
 				suite.Require().Equal(address.Bytes(), signers[0])
 			} else {
