package types_test

import (
	"fmt"
	"testing"

	"github.com/stretchr/testify/require"

	errorsmod "cosmossdk.io/errors"

	sdk "github.com/cosmos/cosmos-sdk/types"

	wasmtesting "github.com/cosmos/ibc-go/modules/light-clients/08-wasm/testing"
	"github.com/cosmos/ibc-go/modules/light-clients/08-wasm/types"
	host "github.com/cosmos/ibc-go/v9/modules/core/24-host"
	ibcerrors "github.com/cosmos/ibc-go/v9/modules/core/errors"
	ibctesting "github.com/cosmos/ibc-go/v9/testing"
)

func TestMsgStoreCodeValidateBasic(t *testing.T) {
	signer := sdk.AccAddress(ibctesting.TestAccAddress).String()
	testCases := []struct {
		name   string
		msg    *types.MsgStoreCode
		expErr error
	}{
		{
			"success: valid signer address, valid length code",
			types.NewMsgStoreCode(signer, wasmtesting.Code),
			nil,
		},
		{
			"failure: code is empty",
			types.NewMsgStoreCode(signer, []byte("")),
			types.ErrWasmEmptyCode,
		},
		{
			"failure: code is too large",
			types.NewMsgStoreCode(signer, make([]byte, types.MaxWasmSize+1)),
			types.ErrWasmCodeTooLarge,
		},
		{
			"failure: signer is invalid",
			types.NewMsgStoreCode("invalid", wasmtesting.Code),
			ibcerrors.ErrInvalidAddress,
		},
	}

	for _, tc := range testCases {
		tc := tc

		err := tc.msg.ValidateBasic()
		if tc.expErr == nil {
			require.NoError(t, err)
		} else {
			require.ErrorIs(t, err, tc.expErr)
		}
	}
}

func (suite *TypesTestSuite) TestMsgStoreCodeGetSigners() {
	testCases := []struct {
		name    string
		address sdk.AccAddress
		expErr  error
	}{
		{"success: valid address", sdk.AccAddress(ibctesting.TestAccAddress), nil},
		{"failure: nil address", nil, fmt.Errorf("empty address string is not allowed")},
	}

	for _, tc := range testCases {
		tc := tc
		suite.Run(tc.name, func() {
			suite.SetupTest()

			address := tc.address
			msg := types.NewMsgStoreCode(address.String(), wasmtesting.Code)

<<<<<<< HEAD
			signers, _, err := GetSimApp(suite.chainA).AppCodec().GetMsgSigners(msg)
			if tc.expPass {
=======
			signers, _, err := GetSimApp(suite.chainA).AppCodec().GetMsgV1Signers(msg)
			if tc.expErr == nil {
>>>>>>> 13ed268e
				suite.Require().NoError(err)
				suite.Require().Equal(address.Bytes(), signers[0])
			} else {
				suite.Require().Error(err)
				suite.Require().Equal(err.Error(), tc.expErr.Error())
			}
		})
	}
}

func TestMsgMigrateContractValidateBasic(t *testing.T) {
	signer := sdk.AccAddress(ibctesting.TestAccAddress).String()
	validChecksum, err := types.CreateChecksum(wasmtesting.Code)
	require.NoError(t, err, t.Name())
	validMigrateMsg := []byte("{}")

	testCases := []struct {
		name   string
		msg    *types.MsgMigrateContract
		expErr error
	}{
		{
			"success: valid signer address, valid checksum, valid migrate msg",
			types.NewMsgMigrateContract(signer, defaultWasmClientID, validChecksum, validMigrateMsg),
			nil,
		},
		{
			"failure: invalid signer address",
			types.NewMsgMigrateContract(ibctesting.InvalidID, defaultWasmClientID, validChecksum, validMigrateMsg),
			ibcerrors.ErrInvalidAddress,
		},
		{
			"failure: clientID is not a valid client identifier",
			types.NewMsgMigrateContract(signer, ibctesting.InvalidID, validChecksum, validMigrateMsg),
			host.ErrInvalidID,
		},
		{
			"failure: clientID is not a wasm client identifier",
			types.NewMsgMigrateContract(signer, ibctesting.FirstClientID, validChecksum, validMigrateMsg),
			host.ErrInvalidID,
		},
		{
			"failure: checksum is nil",
			types.NewMsgMigrateContract(signer, defaultWasmClientID, nil, validMigrateMsg),
			errorsmod.Wrap(types.ErrInvalidChecksum, "checksum cannot be empty"),
		},
		{
			"failure: checksum is empty",
			types.NewMsgMigrateContract(signer, defaultWasmClientID, []byte{}, validMigrateMsg),
			errorsmod.Wrap(types.ErrInvalidChecksum, "checksum cannot be empty"),
		},
		{
			"failure: checksum is not 32 bytes",
			types.NewMsgMigrateContract(signer, defaultWasmClientID, []byte{1}, validMigrateMsg),
			errorsmod.Wrapf(types.ErrInvalidChecksum, "expected length of 32 bytes, got %d", 1),
		},
		{
			"failure: migrateMsg is nil",
			types.NewMsgMigrateContract(signer, defaultWasmClientID, validChecksum, nil),
			errorsmod.Wrap(ibcerrors.ErrInvalidRequest, "migrate message cannot be empty"),
		},
		{
			"failure: migrateMsg is empty",
			types.NewMsgMigrateContract(signer, defaultWasmClientID, validChecksum, []byte("")),
			errorsmod.Wrap(ibcerrors.ErrInvalidRequest, "migrate message cannot be empty"),
		},
	}

	for _, tc := range testCases {
		tc := tc

		err := tc.msg.ValidateBasic()
		expPass := tc.expErr == nil
		if expPass {
			require.NoError(t, err)
		} else {
			require.ErrorIs(t, err, tc.expErr, tc.name)
		}
	}
}

func (suite *TypesTestSuite) TestMsgMigrateContractGetSigners() {
	checksum, err := types.CreateChecksum(wasmtesting.Code)
	suite.Require().NoError(err)

	testCases := []struct {
		name    string
		address sdk.AccAddress
		expErr  error
	}{
		{"success: valid address", sdk.AccAddress(ibctesting.TestAccAddress), nil},
		{"failure: nil address", nil, fmt.Errorf("empty address string is not allowed")},
	}

	for _, tc := range testCases {
		tc := tc
		suite.Run(tc.name, func() {
			suite.SetupTest()

			address := tc.address
			msg := types.NewMsgMigrateContract(address.String(), defaultWasmClientID, checksum, []byte("{}"))

<<<<<<< HEAD
			signers, _, err := GetSimApp(suite.chainA).AppCodec().GetMsgSigners(msg)
			if tc.expPass {
=======
			signers, _, err := GetSimApp(suite.chainA).AppCodec().GetMsgV1Signers(msg)
			if tc.expErr == nil {
>>>>>>> 13ed268e
				suite.Require().NoError(err)
				suite.Require().Equal(address.Bytes(), signers[0])
			} else {
				suite.Require().Error(err)
				suite.Require().Equal(err.Error(), tc.expErr.Error())
			}
		})
	}
}

func TestMsgRemoveChecksumValidateBasic(t *testing.T) {
	signer := sdk.AccAddress(ibctesting.TestAccAddress).String()
	checksum, err := types.CreateChecksum(wasmtesting.Code)
	require.NoError(t, err, t.Name())

	testCases := []struct {
		name   string
		msg    *types.MsgRemoveChecksum
		expErr error
	}{
		{
			"success: valid signer address, valid length checksum",
			types.NewMsgRemoveChecksum(signer, checksum),
			nil,
		},
		{
			"failure: checksum is empty",
			types.NewMsgRemoveChecksum(signer, []byte("")),
			types.ErrInvalidChecksum,
		},
		{
			"failure: checksum is nil",
			types.NewMsgRemoveChecksum(signer, nil),
			types.ErrInvalidChecksum,
		},
		{
			"failure: signer is invalid",
			types.NewMsgRemoveChecksum(ibctesting.InvalidID, checksum),
			ibcerrors.ErrInvalidAddress,
		},
	}

	for _, tc := range testCases {
		tc := tc

		err := tc.msg.ValidateBasic()

		if tc.expErr == nil {
			require.NoError(t, err, tc.name)
		} else {
			require.ErrorIs(t, err, tc.expErr, tc.name)
		}
	}
}

func (suite *TypesTestSuite) TestMsgRemoveChecksumGetSigners() {
	checksum, err := types.CreateChecksum(wasmtesting.Code)
	suite.Require().NoError(err)

	testCases := []struct {
		name    string
		address sdk.AccAddress
		expPass bool
	}{
		{"success: valid address", sdk.AccAddress(ibctesting.TestAccAddress), true},
		{"failure: nil address", nil, false},
	}

	for _, tc := range testCases {
		tc := tc
		suite.Run(tc.name, func() {
			suite.SetupTest()

			address := tc.address
			msg := types.NewMsgRemoveChecksum(address.String(), checksum)

			signers, _, err := GetSimApp(suite.chainA).AppCodec().GetMsgSigners(msg)
			if tc.expPass {
				suite.Require().NoError(err)
				suite.Require().Equal(address.Bytes(), signers[0])
			} else {
				suite.Require().Error(err)
			}
		})
	}
}<|MERGE_RESOLUTION|>--- conflicted
+++ resolved
@@ -76,13 +76,8 @@
 			address := tc.address
 			msg := types.NewMsgStoreCode(address.String(), wasmtesting.Code)
 
-<<<<<<< HEAD
 			signers, _, err := GetSimApp(suite.chainA).AppCodec().GetMsgSigners(msg)
-			if tc.expPass {
-=======
-			signers, _, err := GetSimApp(suite.chainA).AppCodec().GetMsgV1Signers(msg)
 			if tc.expErr == nil {
->>>>>>> 13ed268e
 				suite.Require().NoError(err)
 				suite.Require().Equal(address.Bytes(), signers[0])
 			} else {
@@ -185,13 +180,8 @@
 			address := tc.address
 			msg := types.NewMsgMigrateContract(address.String(), defaultWasmClientID, checksum, []byte("{}"))
 
-<<<<<<< HEAD
 			signers, _, err := GetSimApp(suite.chainA).AppCodec().GetMsgSigners(msg)
-			if tc.expPass {
-=======
-			signers, _, err := GetSimApp(suite.chainA).AppCodec().GetMsgV1Signers(msg)
 			if tc.expErr == nil {
->>>>>>> 13ed268e
 				suite.Require().NoError(err)
 				suite.Require().Equal(address.Bytes(), signers[0])
 			} else {
