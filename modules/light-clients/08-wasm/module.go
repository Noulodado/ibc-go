package wasm

import (
	"context"
	"encoding/json"
	"fmt"

	"github.com/grpc-ecosystem/grpc-gateway/runtime"
	"github.com/spf13/cobra"

	"cosmossdk.io/core/appmodule"
<<<<<<< HEAD
	"cosmossdk.io/core/registry"
=======
	coreregistry "cosmossdk.io/core/registry"
>>>>>>> 83fdb7f2

	"github.com/cosmos/cosmos-sdk/client"
	"github.com/cosmos/cosmos-sdk/codec"
	"github.com/cosmos/cosmos-sdk/types/module"

	"github.com/cosmos/ibc-go/modules/light-clients/08-wasm/client/cli"
	"github.com/cosmos/ibc-go/modules/light-clients/08-wasm/keeper"
	"github.com/cosmos/ibc-go/modules/light-clients/08-wasm/types"
)

var (
	_ module.AppModule              = (*AppModule)(nil)
	_ module.AppModuleBasic         = (*AppModule)(nil)
	_ module.HasGenesis             = (*AppModule)(nil)
	_ appmodule.HasConsensusVersion = (*AppModule)(nil)
	_ module.HasServices            = (*AppModule)(nil)
	_ appmodule.AppModule           = (*AppModule)(nil)
)

// AppModule represents the AppModule for this module
type AppModule struct {
	cdc    codec.Codec
	keeper keeper.Keeper
}

// NewAppModule creates a new 08-wasm module
func NewAppModule(cdc codec.Codec, k keeper.Keeper) AppModule {
	return AppModule{
		cdc:    cdc,
		keeper: k,
	}
}

// IsOnePerModuleType implements the depinject.OnePerModuleType interface.
func (AppModule) IsOnePerModuleType() {}

// IsAppModule implements the appmodule.AppModule interface.
func (AppModule) IsAppModule() {}

// Name returns the tendermint module name.
func (AppModule) Name() string {
	return types.ModuleName
}

// RegisterLegacyAminoCodec performs a no-op. The Wasm client does not support amino.
<<<<<<< HEAD
func (AppModule) RegisterLegacyAminoCodec(registry.AminoRegistrar) {}

// RegisterInterfaces registers module concrete types into protobuf Any. This allows core IBC
// to unmarshal Wasm light client types.
func (AppModule) RegisterInterfaces(reg registry.InterfaceRegistrar) {
=======
func (AppModule) RegisterLegacyAminoCodec(coreregistry.AminoRegistrar) {}

// RegisterInterfaces registers module concrete types into protobuf Any. This allows core IBC
// to unmarshal Wasm light client types.
func (AppModule) RegisterInterfaces(reg coreregistry.InterfaceRegistrar) {
>>>>>>> 83fdb7f2
	types.RegisterInterfaces(reg)
}

// DefaultGenesis returns an empty state, i.e. no contracts
func (am AppModule) DefaultGenesis() json.RawMessage {
	return am.cdc.MustMarshalJSON(&types.GenesisState{
		Contracts: []types.Contract{},
	})
}

// ValidateGenesis performs a no-op.
func (am AppModule) ValidateGenesis(bz json.RawMessage) error {
	var gs types.GenesisState
	if err := am.cdc.UnmarshalJSON(bz, &gs); err != nil {
		return fmt.Errorf("failed to unmarshal %s genesis state: %w", types.ModuleName, err)
	}

	return gs.Validate()
}

// RegisterGRPCGatewayRoutes registers the gRPC Gateway routes for Wasm client module.
func (AppModule) RegisterGRPCGatewayRoutes(clientCtx client.Context, mux *runtime.ServeMux) {
	err := types.RegisterQueryHandlerClient(context.Background(), mux, types.NewQueryClient(clientCtx))
	if err != nil {
		panic(err)
	}
}

// GetTxCmd implements AppModule interface
func (AppModule) GetTxCmd() *cobra.Command {
	return cli.NewTxCmd()
}

// GetQueryCmd implements AppModule interface
func (AppModule) GetQueryCmd() *cobra.Command {
	return cli.GetQueryCmd()
}

<<<<<<< HEAD
// AppModule represents the AppModule for this module
type AppModule struct {
	cdc    codec.Codec
	keeper keeper.Keeper
}

// NewAppModule creates a new 08-wasm module
func NewAppModule(cdc codec.Codec, k keeper.Keeper) AppModule {
	return AppModule{
		cdc:    cdc,
		keeper: k,
	}
}

=======
>>>>>>> 83fdb7f2
// RegisterServices registers module services.
func (am AppModule) RegisterServices(cfg module.Configurator) {
	types.RegisterMsgServer(cfg.MsgServer(), am.keeper)
	types.RegisterQueryServer(cfg.QueryServer(), am.keeper)

	wasmMigrator := keeper.NewMigrator(am.keeper)
	if err := cfg.RegisterMigration(types.ModuleName, 1, wasmMigrator.MigrateChecksums); err != nil {
		panic(fmt.Errorf("failed to migrate 08-wasm module from version 1 to 2 (checksums migration to collections): %v", err))
	}
}

// ConsensusVersion implements AppModule/ConsensusVersion.
func (AppModule) ConsensusVersion() uint64 { return 2 }

func (am AppModule) InitGenesis(ctx context.Context, bz json.RawMessage) error {
	var gs types.GenesisState
	err := am.cdc.UnmarshalJSON(bz, &gs)
	if err != nil {
		panic(fmt.Errorf("failed to unmarshal %s genesis state: %s", am.Name(), err))
	}
	err = am.keeper.InitGenesis(ctx, gs)
	if err != nil {
		return err
	}
	return nil
}

func (am AppModule) ExportGenesis(ctx context.Context) (json.RawMessage, error) {
	gs := am.keeper.ExportGenesis(ctx)
	return am.cdc.MarshalJSON(&gs)
}<|MERGE_RESOLUTION|>--- conflicted
+++ resolved
@@ -9,11 +9,7 @@
 	"github.com/spf13/cobra"
 
 	"cosmossdk.io/core/appmodule"
-<<<<<<< HEAD
-	"cosmossdk.io/core/registry"
-=======
 	coreregistry "cosmossdk.io/core/registry"
->>>>>>> 83fdb7f2
 
 	"github.com/cosmos/cosmos-sdk/client"
 	"github.com/cosmos/cosmos-sdk/codec"
@@ -59,19 +55,11 @@
 }
 
 // RegisterLegacyAminoCodec performs a no-op. The Wasm client does not support amino.
-<<<<<<< HEAD
-func (AppModule) RegisterLegacyAminoCodec(registry.AminoRegistrar) {}
-
-// RegisterInterfaces registers module concrete types into protobuf Any. This allows core IBC
-// to unmarshal Wasm light client types.
-func (AppModule) RegisterInterfaces(reg registry.InterfaceRegistrar) {
-=======
 func (AppModule) RegisterLegacyAminoCodec(coreregistry.AminoRegistrar) {}
 
 // RegisterInterfaces registers module concrete types into protobuf Any. This allows core IBC
 // to unmarshal Wasm light client types.
 func (AppModule) RegisterInterfaces(reg coreregistry.InterfaceRegistrar) {
->>>>>>> 83fdb7f2
 	types.RegisterInterfaces(reg)
 }
 
@@ -110,23 +98,6 @@
 	return cli.GetQueryCmd()
 }
 
-<<<<<<< HEAD
-// AppModule represents the AppModule for this module
-type AppModule struct {
-	cdc    codec.Codec
-	keeper keeper.Keeper
-}
-
-// NewAppModule creates a new 08-wasm module
-func NewAppModule(cdc codec.Codec, k keeper.Keeper) AppModule {
-	return AppModule{
-		cdc:    cdc,
-		keeper: k,
-	}
-}
-
-=======
->>>>>>> 83fdb7f2
 // RegisterServices registers module services.
 func (am AppModule) RegisterServices(cfg module.Configurator) {
 	types.RegisterMsgServer(cfg.MsgServer(), am.keeper)
