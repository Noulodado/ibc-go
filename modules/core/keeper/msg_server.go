package keeper

import (
	"context"

	errorsmod "cosmossdk.io/errors"
	metrics "github.com/armon/go-metrics"
	"github.com/cosmos/cosmos-sdk/telemetry"
	sdk "github.com/cosmos/cosmos-sdk/types"

	clienttypes "github.com/cosmos/ibc-go/v7/modules/core/02-client/types"
	connectiontypes "github.com/cosmos/ibc-go/v7/modules/core/03-connection/types"
	channeltypes "github.com/cosmos/ibc-go/v7/modules/core/04-channel/types"
	porttypes "github.com/cosmos/ibc-go/v7/modules/core/05-port/types"
	coretypes "github.com/cosmos/ibc-go/v7/modules/core/types"
)

var (
	_ clienttypes.MsgServer     = Keeper{}
	_ connectiontypes.MsgServer = Keeper{}
	_ channeltypes.MsgServer    = Keeper{}
)

// CreateClient defines a rpc handler method for MsgCreateClient.
func (k Keeper) CreateClient(goCtx context.Context, msg *clienttypes.MsgCreateClient) (*clienttypes.MsgCreateClientResponse, error) {
	ctx := sdk.UnwrapSDKContext(goCtx)

	clientState, err := clienttypes.UnpackClientState(msg.ClientState)
	if err != nil {
		return nil, err
	}

	consensusState, err := clienttypes.UnpackConsensusState(msg.ConsensusState)
	if err != nil {
		return nil, err
	}

	if _, err = k.ClientKeeper.CreateClient(ctx, clientState, consensusState); err != nil {
		return nil, err
	}

	return &clienttypes.MsgCreateClientResponse{}, nil
}

// UpdateClient defines a rpc handler method for MsgUpdateClient.
func (k Keeper) UpdateClient(goCtx context.Context, msg *clienttypes.MsgUpdateClient) (*clienttypes.MsgUpdateClientResponse, error) {
	ctx := sdk.UnwrapSDKContext(goCtx)

	clientMsg, err := clienttypes.UnpackClientMessage(msg.ClientMessage)
	if err != nil {
		return nil, err
	}

	if err = k.ClientKeeper.UpdateClient(ctx, msg.ClientId, clientMsg); err != nil {
		return nil, err
	}

	return &clienttypes.MsgUpdateClientResponse{}, nil
}

// UpgradeClient defines a rpc handler method for MsgUpgradeClient.
func (k Keeper) UpgradeClient(goCtx context.Context, msg *clienttypes.MsgUpgradeClient) (*clienttypes.MsgUpgradeClientResponse, error) {
	ctx := sdk.UnwrapSDKContext(goCtx)

	upgradedClient, err := clienttypes.UnpackClientState(msg.ClientState)
	if err != nil {
		return nil, err
	}
	upgradedConsState, err := clienttypes.UnpackConsensusState(msg.ConsensusState)
	if err != nil {
		return nil, err
	}

	if err = k.ClientKeeper.UpgradeClient(ctx, msg.ClientId, upgradedClient, upgradedConsState,
		msg.ProofUpgradeClient, msg.ProofUpgradeConsensusState); err != nil {
		return nil, err
	}

	return &clienttypes.MsgUpgradeClientResponse{}, nil
}

// SubmitMisbehaviour defines a rpc handler method for MsgSubmitMisbehaviour.
// Warning: DEPRECATED
// This handler is redudant as `MsgUpdateClient` is now capable of handling both a Header and a Misbehaviour
func (k Keeper) SubmitMisbehaviour(goCtx context.Context, msg *clienttypes.MsgSubmitMisbehaviour) (*clienttypes.MsgSubmitMisbehaviourResponse, error) {
	ctx := sdk.UnwrapSDKContext(goCtx)

	misbehaviour, err := clienttypes.UnpackClientMessage(msg.Misbehaviour)
	if err != nil {
		return nil, err
	}

	if err = k.ClientKeeper.UpdateClient(ctx, msg.ClientId, misbehaviour); err != nil {
		return nil, err
	}

	return &clienttypes.MsgSubmitMisbehaviourResponse{}, nil
}

// ConnectionOpenInit defines a rpc handler method for MsgConnectionOpenInit.
func (k Keeper) ConnectionOpenInit(goCtx context.Context, msg *connectiontypes.MsgConnectionOpenInit) (*connectiontypes.MsgConnectionOpenInitResponse, error) {
	ctx := sdk.UnwrapSDKContext(goCtx)

	if _, err := k.ConnectionKeeper.ConnOpenInit(ctx, msg.ClientId, msg.Counterparty, msg.Version, msg.DelayPeriod); err != nil {
		return nil, errorsmod.Wrap(err, "connection handshake open init failed")
	}

	return &connectiontypes.MsgConnectionOpenInitResponse{}, nil
}

// ConnectionOpenTry defines a rpc handler method for MsgConnectionOpenTry.
func (k Keeper) ConnectionOpenTry(goCtx context.Context, msg *connectiontypes.MsgConnectionOpenTry) (*connectiontypes.MsgConnectionOpenTryResponse, error) {
	ctx := sdk.UnwrapSDKContext(goCtx)

	targetClient, err := clienttypes.UnpackClientState(msg.ClientState)
	if err != nil {
		return nil, err
	}

	if _, err := k.ConnectionKeeper.ConnOpenTry(
		ctx, msg.Counterparty, msg.DelayPeriod, msg.ClientId, targetClient,
		connectiontypes.ProtoVersionsToExported(msg.CounterpartyVersions), msg.ProofInit, msg.ProofClient, msg.ProofConsensus,
		msg.ProofHeight, msg.ConsensusHeight,
	); err != nil {
		return nil, errorsmod.Wrap(err, "connection handshake open try failed")
	}

	return &connectiontypes.MsgConnectionOpenTryResponse{}, nil
}

// ConnectionOpenAck defines a rpc handler method for MsgConnectionOpenAck.
func (k Keeper) ConnectionOpenAck(goCtx context.Context, msg *connectiontypes.MsgConnectionOpenAck) (*connectiontypes.MsgConnectionOpenAckResponse, error) {
	ctx := sdk.UnwrapSDKContext(goCtx)
	targetClient, err := clienttypes.UnpackClientState(msg.ClientState)
	if err != nil {
		return nil, err
	}

	if err := k.ConnectionKeeper.ConnOpenAck(
		ctx, msg.ConnectionId, targetClient, msg.Version, msg.CounterpartyConnectionId,
		msg.ProofTry, msg.ProofClient, msg.ProofConsensus,
		msg.ProofHeight, msg.ConsensusHeight,
	); err != nil {
		return nil, errorsmod.Wrap(err, "connection handshake open ack failed")
	}

	return &connectiontypes.MsgConnectionOpenAckResponse{}, nil
}

// ConnectionOpenConfirm defines a rpc handler method for MsgConnectionOpenConfirm.
func (k Keeper) ConnectionOpenConfirm(goCtx context.Context, msg *connectiontypes.MsgConnectionOpenConfirm) (*connectiontypes.MsgConnectionOpenConfirmResponse, error) {
	ctx := sdk.UnwrapSDKContext(goCtx)

	if err := k.ConnectionKeeper.ConnOpenConfirm(
		ctx, msg.ConnectionId, msg.ProofAck, msg.ProofHeight,
	); err != nil {
		return nil, errorsmod.Wrap(err, "connection handshake open confirm failed")
	}

	return &connectiontypes.MsgConnectionOpenConfirmResponse{}, nil
}

// ChannelOpenInit defines a rpc handler method for MsgChannelOpenInit.
// ChannelOpenInit will perform 04-channel checks, route to the application
// callback, and write an OpenInit channel into state upon successful execution.
func (k Keeper) ChannelOpenInit(goCtx context.Context, msg *channeltypes.MsgChannelOpenInit) (*channeltypes.MsgChannelOpenInitResponse, error) {
	ctx := sdk.UnwrapSDKContext(goCtx)

	// Lookup module by port capability
	module, portCap, err := k.PortKeeper.LookupModuleByPort(ctx, msg.PortId)
	if err != nil {
		ctx.Logger().Error("channel open init callback failed", "port-id", msg.PortId, "error", errorsmod.Wrap(err, "could not retrieve module from port-id"))
		return nil, errorsmod.Wrap(err, "could not retrieve module from port-id")
	}

	// Retrieve application callbacks from router
	cbs, ok := k.Router.GetRoute(module)
	if !ok {
		ctx.Logger().Error("channel open init callback failed", "port-id", msg.PortId, "error", errorsmod.Wrapf(porttypes.ErrInvalidRoute, "route not found to module: %s", module))
		return nil, errorsmod.Wrapf(porttypes.ErrInvalidRoute, "route not found to module: %s", module)
	}

	// Perform 04-channel verification
	channelID, capability, err := k.ChannelKeeper.ChanOpenInit(
		ctx, msg.Channel.Ordering, msg.Channel.ConnectionHops, msg.PortId,
		portCap, msg.Channel.Counterparty, msg.Channel.Version,
	)
	if err != nil {
		ctx.Logger().Error("channel open init callback failed", "error", errorsmod.Wrap(err, "channel handshake open init failed"))
		return nil, errorsmod.Wrap(err, "channel handshake open init failed")
	}

	// Perform application logic callback
	version, err := cbs.OnChanOpenInit(ctx, msg.Channel.Ordering, msg.Channel.ConnectionHops, msg.PortId, channelID, capability, msg.Channel.Counterparty, msg.Channel.Version)
	if err != nil {
		ctx.Logger().Error("channel open init callback failed", "port-id", msg.PortId, "channel-id", channelID, "error", err.Error())
		return nil, errorsmod.Wrapf(err, "channel open init callback failed for port ID: %s, channel ID: %s", msg.PortId, channelID)
	}

	// Write channel into state
	k.ChannelKeeper.WriteOpenInitChannel(ctx, msg.PortId, channelID, msg.Channel.Ordering, msg.Channel.ConnectionHops, msg.Channel.Counterparty, version)

	ctx.Logger().Info("channel open init callback succeeded", "channel-id", channelID, "version", version)

	return &channeltypes.MsgChannelOpenInitResponse{
		ChannelId: channelID,
		Version:   version,
	}, nil
}

// ChannelOpenTry defines a rpc handler method for MsgChannelOpenTry.
// ChannelOpenTry will perform 04-channel checks, route to the application
// callback, and write an OpenTry channel into state upon successful execution.
func (k Keeper) ChannelOpenTry(goCtx context.Context, msg *channeltypes.MsgChannelOpenTry) (*channeltypes.MsgChannelOpenTryResponse, error) {
	ctx := sdk.UnwrapSDKContext(goCtx)

	// Lookup module by port capability
	module, portCap, err := k.PortKeeper.LookupModuleByPort(ctx, msg.PortId)
	if err != nil {
		ctx.Logger().Error("channel open try callback failed", "port-id", msg.PortId, "error", errorsmod.Wrap(err, "could not retrieve module from port-id"))
		return nil, errorsmod.Wrap(err, "could not retrieve module from port-id")
	}

	// Retrieve application callbacks from router
	cbs, ok := k.Router.GetRoute(module)
	if !ok {
		ctx.Logger().Error("channel open try callback failed", "port-id", msg.PortId, "error", errorsmod.Wrapf(porttypes.ErrInvalidRoute, "route not found to module: %s", module))
		return nil, errorsmod.Wrapf(porttypes.ErrInvalidRoute, "route not found to module: %s", module)
	}

	// Perform 04-channel verification
	channelID, capability, err := k.ChannelKeeper.ChanOpenTry(ctx, msg.Channel.Ordering, msg.Channel.ConnectionHops, msg.PortId,
		portCap, msg.Channel.Counterparty, msg.CounterpartyVersion, msg.ProofInit, msg.ProofHeight,
	)
	if err != nil {
		ctx.Logger().Error("channel open try callback failed", "error", errorsmod.Wrap(err, "channel handshake open try failed"))
		return nil, errorsmod.Wrap(err, "channel handshake open try failed")
	}

	// Perform application logic callback
	version, err := cbs.OnChanOpenTry(ctx, msg.Channel.Ordering, msg.Channel.ConnectionHops, msg.PortId, channelID, capability, msg.Channel.Counterparty, msg.CounterpartyVersion)
	if err != nil {
		ctx.Logger().Error("channel open try callback failed", "port-id", msg.PortId, "channel-id", channelID, "error", err.Error())
		return nil, errorsmod.Wrapf(err, "channel open try callback failed for port ID: %s, channel ID: %s", msg.PortId, channelID)
	}

	// Write channel into state
	k.ChannelKeeper.WriteOpenTryChannel(ctx, msg.PortId, channelID, msg.Channel.Ordering, msg.Channel.ConnectionHops, msg.Channel.Counterparty, version)

	ctx.Logger().Info("channel open try callback succeeded", "channel-id", channelID, "port-id", msg.PortId, "version", version)

	return &channeltypes.MsgChannelOpenTryResponse{
		ChannelId: channelID,
		Version:   version,
	}, nil
}

// ChannelOpenAck defines a rpc handler method for MsgChannelOpenAck.
// ChannelOpenAck will perform 04-channel checks, route to the application
// callback, and write an OpenAck channel into state upon successful execution.
func (k Keeper) ChannelOpenAck(goCtx context.Context, msg *channeltypes.MsgChannelOpenAck) (*channeltypes.MsgChannelOpenAckResponse, error) {
	ctx := sdk.UnwrapSDKContext(goCtx)

	// Lookup module by channel capability
	module, capability, err := k.ChannelKeeper.LookupModuleByChannel(ctx, msg.PortId, msg.ChannelId)
	if err != nil {
		ctx.Logger().Error("channel open ack callback failed", "port-id", msg.PortId, "error", errorsmod.Wrap(err, "could not retrieve module from port-id"))
		return nil, errorsmod.Wrap(err, "could not retrieve module from port-id")
	}

	// Retrieve application callbacks from router
	cbs, ok := k.Router.GetRoute(module)
	if !ok {
		ctx.Logger().Error("channel open ack callback failed", "port-id", msg.PortId, "error", errorsmod.Wrapf(porttypes.ErrInvalidRoute, "route not found to module: %s", module))
		return nil, errorsmod.Wrapf(porttypes.ErrInvalidRoute, "route not found to module: %s", module)
	}

	// Perform 04-channel verification
	if err = k.ChannelKeeper.ChanOpenAck(
		ctx, msg.PortId, msg.ChannelId, capability, msg.CounterpartyVersion, msg.CounterpartyChannelId, msg.ProofTry, msg.ProofHeight,
	); err != nil {
		ctx.Logger().Error("channel open ack callback failed", "error", err.Error())
		return nil, errorsmod.Wrap(err, "channel handshake open ack failed")
	}

	// Write channel into state
	k.ChannelKeeper.WriteOpenAckChannel(ctx, msg.PortId, msg.ChannelId, msg.CounterpartyVersion, msg.CounterpartyChannelId)

	// Perform application logic callback
	if err = cbs.OnChanOpenAck(ctx, msg.PortId, msg.ChannelId, msg.CounterpartyChannelId, msg.CounterpartyVersion); err != nil {
		ctx.Logger().Error("channel handshake open ack callback failed", "port-id", msg.PortId, "channel-id", msg.ChannelId, "error", err.Error())
		return nil, errorsmod.Wrapf(err, "channel open ack callback failed for port ID: %s, channel ID: %s", msg.PortId, msg.ChannelId)
	}

	ctx.Logger().Info("channel open ack callback succeeded", "channel-id", msg.ChannelId, "port-id", msg.PortId)

	return &channeltypes.MsgChannelOpenAckResponse{}, nil
}

// ChannelOpenConfirm defines a rpc handler method for MsgChannelOpenConfirm.
// ChannelOpenConfirm will perform 04-channel checks, route to the application
// callback, and write an OpenConfirm channel into state upon successful execution.
func (k Keeper) ChannelOpenConfirm(goCtx context.Context, msg *channeltypes.MsgChannelOpenConfirm) (*channeltypes.MsgChannelOpenConfirmResponse, error) {
	ctx := sdk.UnwrapSDKContext(goCtx)

	// Lookup module by channel capability
	module, capability, err := k.ChannelKeeper.LookupModuleByChannel(ctx, msg.PortId, msg.ChannelId)
	if err != nil {
		ctx.Logger().Error("channel open confirm callback failed", "port-id", msg.PortId, "error", errorsmod.Wrap(err, "could not retrieve module from port-id"))
		return nil, errorsmod.Wrap(err, "could not retrieve module from port-id")
	}

	// Retrieve application callbacks from router
	cbs, ok := k.Router.GetRoute(module)
	if !ok {
		ctx.Logger().Error("channel open confirm callback failed", "port-id", msg.PortId, "error", errorsmod.Wrapf(porttypes.ErrInvalidRoute, "route not found to module: %s", module))
		return nil, errorsmod.Wrapf(porttypes.ErrInvalidRoute, "route not found to module: %s", module)
	}

	// Perform 04-channel verification
	if err = k.ChannelKeeper.ChanOpenConfirm(ctx, msg.PortId, msg.ChannelId, capability, msg.ProofAck, msg.ProofHeight); err != nil {
		ctx.Logger().Error("channel open confirm callback failed", "error", errorsmod.Wrap(err, "channel handshake open confirm failed"))
		return nil, errorsmod.Wrap(err, "channel handshake open confirm failed")
	}

	// Write channel into state
	k.ChannelKeeper.WriteOpenConfirmChannel(ctx, msg.PortId, msg.ChannelId)

	// Perform application logic callback
	if err = cbs.OnChanOpenConfirm(ctx, msg.PortId, msg.ChannelId); err != nil {
		ctx.Logger().Error("channel handshake open confirm callback failed", "port-id", msg.PortId, "channel-id", msg.ChannelId, "error", err.Error())
		return nil, errorsmod.Wrapf(err, "channel open confirm callback failed for port ID: %s, channel ID: %s", msg.PortId, msg.ChannelId)
	}

	ctx.Logger().Info("channel open confirm callback succeeded", "channel-id", msg.ChannelId, "port-id", msg.PortId)

	return &channeltypes.MsgChannelOpenConfirmResponse{}, nil
}

// ChannelCloseInit defines a rpc handler method for MsgChannelCloseInit.
func (k Keeper) ChannelCloseInit(goCtx context.Context, msg *channeltypes.MsgChannelCloseInit) (*channeltypes.MsgChannelCloseInitResponse, error) {
	ctx := sdk.UnwrapSDKContext(goCtx)
	// Lookup module by channel capability
	module, capability, err := k.ChannelKeeper.LookupModuleByChannel(ctx, msg.PortId, msg.ChannelId)
	if err != nil {
		ctx.Logger().Error("channel close init callback failed", "port-id", msg.PortId, "error", errorsmod.Wrap(err, "could not retrieve module from port-id"))
		return nil, errorsmod.Wrap(err, "could not retrieve module from port-id")
	}

	// Retrieve callbacks from router
	cbs, ok := k.Router.GetRoute(module)
	if !ok {
		ctx.Logger().Error("channel close init callback failed", "port-id", msg.PortId, "error", errorsmod.Wrapf(porttypes.ErrInvalidRoute, "route not found to module: %s", module))
		return nil, errorsmod.Wrapf(porttypes.ErrInvalidRoute, "route not found to module: %s", module)
	}

	if err = cbs.OnChanCloseInit(ctx, msg.PortId, msg.ChannelId); err != nil {
		ctx.Logger().Error("channel close init callback failed", "port-id", msg.PortId, "channel-id", msg.ChannelId, "error", err.Error())
		return nil, errorsmod.Wrapf(err, "channel close init callback failed for port ID: %s, channel ID: %s", msg.PortId, msg.ChannelId)
	}

	err = k.ChannelKeeper.ChanCloseInit(ctx, msg.PortId, msg.ChannelId, capability)
	if err != nil {
		ctx.Logger().Error("channel handshake close init callback failed", "port-id", msg.PortId, "channel-id", msg.ChannelId, "error", err.Error())
		return nil, errorsmod.Wrap(err, "channel handshake close init failed")
	}

	ctx.Logger().Info("channel close init callback succeeded", "channel-id", msg.ChannelId, "port-id", msg.PortId)

	return &channeltypes.MsgChannelCloseInitResponse{}, nil
}

// ChannelCloseConfirm defines a rpc handler method for MsgChannelCloseConfirm.
func (k Keeper) ChannelCloseConfirm(goCtx context.Context, msg *channeltypes.MsgChannelCloseConfirm) (*channeltypes.MsgChannelCloseConfirmResponse, error) {
	ctx := sdk.UnwrapSDKContext(goCtx)

	// Lookup module by channel capability
	module, capability, err := k.ChannelKeeper.LookupModuleByChannel(ctx, msg.PortId, msg.ChannelId)
	if err != nil {
		ctx.Logger().Error("channel close confirm callback failed", "port-id", msg.PortId, "error", errorsmod.Wrap(err, "could not retrieve module from port-id"))
		return nil, errorsmod.Wrap(err, "could not retrieve module from port-id")
	}

	// Retrieve callbacks from router
	cbs, ok := k.Router.GetRoute(module)
	if !ok {
		ctx.Logger().Error("channel close confirm callback failed", "port-id", msg.PortId, "error", errorsmod.Wrapf(porttypes.ErrInvalidRoute, "route not found to module: %s", module))
		return nil, errorsmod.Wrapf(porttypes.ErrInvalidRoute, "route not found to module: %s", module)
	}

	if err = cbs.OnChanCloseConfirm(ctx, msg.PortId, msg.ChannelId); err != nil {
		ctx.Logger().Error("channel close confirm callback failed", "port-id", msg.PortId, "channel-id", msg.ChannelId, "error", err.Error())
		return nil, errorsmod.Wrapf(err, "channel close confirm callback failed for port ID: %s, channel ID: %s", msg.PortId, msg.ChannelId)
	}

	err = k.ChannelKeeper.ChanCloseConfirm(ctx, msg.PortId, msg.ChannelId, capability, msg.ProofInit, msg.ProofHeight)
	if err != nil {
		ctx.Logger().Error("channel handshake close confirm callback failed", "port-id", msg.PortId, "channel-id", msg.ChannelId, "error", err.Error())
		return nil, errorsmod.Wrap(err, "channel handshake close confirm failed")
	}

	ctx.Logger().Info("channel close confirm callback succeeded", "channel-id", msg.ChannelId, "port-id", msg.PortId)

	return &channeltypes.MsgChannelCloseConfirmResponse{}, nil
}

// RecvPacket defines a rpc handler method for MsgRecvPacket.
func (k Keeper) RecvPacket(goCtx context.Context, msg *channeltypes.MsgRecvPacket) (*channeltypes.MsgRecvPacketResponse, error) {
	ctx := sdk.UnwrapSDKContext(goCtx)

	relayer, err := sdk.AccAddressFromBech32(msg.Signer)
	if err != nil {
		ctx.Logger().Error("receive packet failed", "error", errorsmod.Wrap(err, "Invalid address for msg Signer"))
		return nil, errorsmod.Wrap(err, "Invalid address for msg Signer")
	}

	// Lookup module by channel capability
	module, capability, err := k.ChannelKeeper.LookupModuleByChannel(ctx, msg.Packet.DestinationPort, msg.Packet.DestinationChannel)
	if err != nil {
		ctx.Logger().Error("receive packet failed", "port-id", msg.Packet.SourcePort, "channel-id", msg.Packet.SourceChannel, "error", errorsmod.Wrap(err, "could not retrieve module from port-id"))
		return nil, errorsmod.Wrap(err, "could not retrieve module from port-id")
	}

	// Retrieve callbacks from router
	cbs, ok := k.Router.GetRoute(module)
	if !ok {
		ctx.Logger().Error("receive packet failed", "port-id", msg.Packet.SourcePort, "error", errorsmod.Wrapf(porttypes.ErrInvalidRoute, "route not found to module: %s", module))
		return nil, errorsmod.Wrapf(porttypes.ErrInvalidRoute, "route not found to module: %s", module)
	}

	// Perform TAO verification
	//
	// If the packet was already received, perform a no-op
	// Use a cached context to prevent accidental state changes
	cacheCtx, writeFn := ctx.CacheContext()
	err = k.ChannelKeeper.RecvPacket(cacheCtx, capability, msg.Packet, msg.ProofCommitment, msg.ProofHeight)

	switch err {
	case nil:
		writeFn()
	case channeltypes.ErrNoOpMsg:
		// no-ops do not need event emission as they will be ignored
		return &channeltypes.MsgRecvPacketResponse{Result: channeltypes.NOOP}, nil
	default:
		ctx.Logger().Error("receive packet failed", "port-id", msg.Packet.SourcePort, "channel-id", msg.Packet.SourceChannel, "error", errorsmod.Wrap(err, "receive packet verification failed"))
		return nil, errorsmod.Wrap(err, "receive packet verification failed")
	}

	// Perform application logic callback
	//
	// Cache context so that we may discard state changes from callback if the acknowledgement is unsuccessful.
	cacheCtx, writeFn = ctx.CacheContext()
	ack := cbs.OnRecvPacket(cacheCtx, msg.Packet, relayer)
	if ack == nil || ack.Success() {
		// write application state changes for asynchronous and successful acknowledgements
		writeFn()
	} else {
		// NOTE: The context returned by CacheContext() refers to a new EventManager, so it needs to explicitly set events to the original context.
		// Events should still be emitted from failed acks and asynchronous acks
		ctx.EventManager().EmitEvents(cacheCtx.EventManager().Events())
	}

	// Set packet acknowledgement only if the acknowledgement is not nil.
	// NOTE: IBC applications modules may call the WriteAcknowledgement asynchronously if the
	// acknowledgement is nil.
	if ack != nil {
		if err := k.ChannelKeeper.WriteAcknowledgement(ctx, capability, msg.Packet, ack); err != nil {
			return nil, err
		}
	}

	defer telemetry.IncrCounterWithLabels(
		[]string{"tx", "msg", "ibc", channeltypes.EventTypeRecvPacket},
		1,
		[]metrics.Label{
			telemetry.NewLabel(coretypes.LabelSourcePort, msg.Packet.SourcePort),
			telemetry.NewLabel(coretypes.LabelSourceChannel, msg.Packet.SourceChannel),
			telemetry.NewLabel(coretypes.LabelDestinationPort, msg.Packet.DestinationPort),
			telemetry.NewLabel(coretypes.LabelDestinationChannel, msg.Packet.DestinationChannel),
		},
	)

	ctx.Logger().Info("receive packet callback succeeded", "port-id", msg.Packet.SourcePort, "channel-id", msg.Packet.SourceChannel, "result", channeltypes.SUCCESS.String())

	return &channeltypes.MsgRecvPacketResponse{Result: channeltypes.SUCCESS}, nil
}

// Timeout defines a rpc handler method for MsgTimeout.
func (k Keeper) Timeout(goCtx context.Context, msg *channeltypes.MsgTimeout) (*channeltypes.MsgTimeoutResponse, error) {
	ctx := sdk.UnwrapSDKContext(goCtx)

	relayer, err := sdk.AccAddressFromBech32(msg.Signer)
	if err != nil {
		ctx.Logger().Error("timeout failed", "error", errorsmod.Wrap(err, "Invalid address for msg Signer"))
		return nil, errorsmod.Wrap(err, "Invalid address for msg Signer")
	}

	// Lookup module by channel capability
	module, capability, err := k.ChannelKeeper.LookupModuleByChannel(ctx, msg.Packet.SourcePort, msg.Packet.SourceChannel)
	if err != nil {
		ctx.Logger().Error("timeout failed", "port-id", msg.Packet.SourcePort, "channel-id", msg.Packet.SourceChannel, "error", errorsmod.Wrap(err, "could not retrieve module from port-id"))
		return nil, errorsmod.Wrap(err, "could not retrieve module from port-id")
	}

	// Retrieve callbacks from router
	cbs, ok := k.Router.GetRoute(module)
	if !ok {
		ctx.Logger().Error("timeout failed", "port-id", msg.Packet.SourcePort, "error", errorsmod.Wrapf(porttypes.ErrInvalidRoute, "route not found to module: %s", module))
		return nil, errorsmod.Wrapf(porttypes.ErrInvalidRoute, "route not found to module: %s", module)
	}

	// Perform TAO verification
	//
	// If the timeout was already received, perform a no-op
	// Use a cached context to prevent accidental state changes
	cacheCtx, writeFn := ctx.CacheContext()
	err = k.ChannelKeeper.TimeoutPacket(cacheCtx, msg.Packet, msg.ProofUnreceived, msg.ProofHeight, msg.NextSequenceRecv)

	switch err {
	case nil:
		writeFn()
	case channeltypes.ErrNoOpMsg:
		// no-ops do not need event emission as they will be ignored
		return &channeltypes.MsgTimeoutResponse{Result: channeltypes.NOOP}, nil
	default:
		ctx.Logger().Error("timeout failed", "port-id", msg.Packet.SourcePort, "channel-id", msg.Packet.SourceChannel, "error", errorsmod.Wrap(err, "timeout packet verification failed"))
		return nil, errorsmod.Wrap(err, "timeout packet verification failed")
	}

	// Perform application logic callback
	err = cbs.OnTimeoutPacket(ctx, msg.Packet, relayer)
	if err != nil {
		ctx.Logger().Error("timeout failed", "port-id", msg.Packet.SourcePort, "channel-id", msg.Packet.SourceChannel, "error", errorsmod.Wrap(err, "timeout packet callback failed"))
		return nil, errorsmod.Wrap(err, "timeout packet callback failed")
	}

	// Delete packet commitment
	if err = k.ChannelKeeper.TimeoutExecuted(ctx, capability, msg.Packet); err != nil {
		return nil, err
	}

	defer telemetry.IncrCounterWithLabels(
		[]string{"ibc", "timeout", "packet"},
		1,
		[]metrics.Label{
			telemetry.NewLabel(coretypes.LabelSourcePort, msg.Packet.SourcePort),
			telemetry.NewLabel(coretypes.LabelSourceChannel, msg.Packet.SourceChannel),
			telemetry.NewLabel(coretypes.LabelDestinationPort, msg.Packet.DestinationPort),
			telemetry.NewLabel(coretypes.LabelDestinationChannel, msg.Packet.DestinationChannel),
			telemetry.NewLabel(coretypes.LabelTimeoutType, "height"),
		},
	)

	ctx.Logger().Info("timeout packet callback succeeded", "port-id", msg.Packet.SourcePort, "channel-id", msg.Packet.SourceChannel, "result", channeltypes.SUCCESS.String())

	return &channeltypes.MsgTimeoutResponse{Result: channeltypes.SUCCESS}, nil
}

// TimeoutOnClose defines a rpc handler method for MsgTimeoutOnClose.
func (k Keeper) TimeoutOnClose(goCtx context.Context, msg *channeltypes.MsgTimeoutOnClose) (*channeltypes.MsgTimeoutOnCloseResponse, error) {
	ctx := sdk.UnwrapSDKContext(goCtx)

	relayer, err := sdk.AccAddressFromBech32(msg.Signer)
	if err != nil {
		ctx.Logger().Error("timeout on close failed", "error", errorsmod.Wrap(err, "Invalid address for msg Signer"))
		return nil, errorsmod.Wrap(err, "Invalid address for msg Signer")
	}

	// Lookup module by channel capability
	module, capability, err := k.ChannelKeeper.LookupModuleByChannel(ctx, msg.Packet.SourcePort, msg.Packet.SourceChannel)
	if err != nil {
		ctx.Logger().Error("timeout on close failed", "port-id", msg.Packet.SourcePort, "channel-id", msg.Packet.SourceChannel, "error", errorsmod.Wrap(err, "could not retrieve module from port-id"))
		return nil, errorsmod.Wrap(err, "could not retrieve module from port-id")
	}

	// Retrieve callbacks from router
	cbs, ok := k.Router.GetRoute(module)
	if !ok {
		ctx.Logger().Error("timeout on close failed", "port-id", msg.Packet.SourcePort, "error", errorsmod.Wrapf(porttypes.ErrInvalidRoute, "route not found to module: %s", module))
		return nil, errorsmod.Wrapf(porttypes.ErrInvalidRoute, "route not found to module: %s", module)
	}

	// Perform TAO verification
	//
	// If the timeout was already received, perform a no-op
	// Use a cached context to prevent accidental state changes
	cacheCtx, writeFn := ctx.CacheContext()
	err = k.ChannelKeeper.TimeoutOnClose(cacheCtx, capability, msg.Packet, msg.ProofUnreceived, msg.ProofClose, msg.ProofHeight, msg.NextSequenceRecv)

	switch err {
	case nil:
		writeFn()
	case channeltypes.ErrNoOpMsg:
		// no-ops do not need event emission as they will be ignored
		return &channeltypes.MsgTimeoutOnCloseResponse{Result: channeltypes.NOOP}, nil
	default:
		ctx.Logger().Error("timeout on close failed", "port-id", msg.Packet.SourcePort, "channel-id", msg.Packet.SourceChannel, "error", errorsmod.Wrap(err, "timeout on close packet verification failed"))
		return nil, errorsmod.Wrap(err, "timeout on close packet verification failed")
	}

	// Perform application logic callback
	//
	// NOTE: MsgTimeout and MsgTimeoutOnClose use the same "OnTimeoutPacket"
	// application logic callback.
	err = cbs.OnTimeoutPacket(ctx, msg.Packet, relayer)
	if err != nil {
		ctx.Logger().Error("timeout on close failed", "port-id", msg.Packet.SourcePort, "channel-id", msg.Packet.SourceChannel, "error", errorsmod.Wrap(err, "timeout packet callback failed"))
		return nil, errorsmod.Wrap(err, "timeout packet callback failed")
	}

	// Delete packet commitment
	if err = k.ChannelKeeper.TimeoutExecuted(ctx, capability, msg.Packet); err != nil {
		return nil, err
	}

	defer telemetry.IncrCounterWithLabels(
		[]string{"ibc", "timeout", "packet"},
		1,
		[]metrics.Label{
			telemetry.NewLabel(coretypes.LabelSourcePort, msg.Packet.SourcePort),
			telemetry.NewLabel(coretypes.LabelSourceChannel, msg.Packet.SourceChannel),
			telemetry.NewLabel(coretypes.LabelDestinationPort, msg.Packet.DestinationPort),
			telemetry.NewLabel(coretypes.LabelDestinationChannel, msg.Packet.DestinationChannel),
			telemetry.NewLabel(coretypes.LabelTimeoutType, "channel-closed"),
		},
	)

	ctx.Logger().Info("timeout on close callback succeeded", "port-id", msg.Packet.SourcePort, "channel-id", msg.Packet.SourceChannel, "result", channeltypes.SUCCESS.String())

	return &channeltypes.MsgTimeoutOnCloseResponse{Result: channeltypes.SUCCESS}, nil
}

// Acknowledgement defines a rpc handler method for MsgAcknowledgement.
func (k Keeper) Acknowledgement(goCtx context.Context, msg *channeltypes.MsgAcknowledgement) (*channeltypes.MsgAcknowledgementResponse, error) {
	ctx := sdk.UnwrapSDKContext(goCtx)

	relayer, err := sdk.AccAddressFromBech32(msg.Signer)
	if err != nil {
		ctx.Logger().Error("acknowledgement failed", "error", errorsmod.Wrap(err, "Invalid address for msg Signer"))
		return nil, errorsmod.Wrap(err, "Invalid address for msg Signer")
	}

	// Lookup module by channel capability
	module, capability, err := k.ChannelKeeper.LookupModuleByChannel(ctx, msg.Packet.SourcePort, msg.Packet.SourceChannel)
	if err != nil {
		ctx.Logger().Error("acknowledgement failed", "port-id", msg.Packet.SourcePort, "channel-id", msg.Packet.SourceChannel, "error", errorsmod.Wrap(err, "could not retrieve module from port-id"))
		return nil, errorsmod.Wrap(err, "could not retrieve module from port-id")
	}

	// Retrieve callbacks from router
	cbs, ok := k.Router.GetRoute(module)
	if !ok {
		ctx.Logger().Error("acknowledgement failed", "port-id", msg.Packet.SourcePort, "error", errorsmod.Wrapf(porttypes.ErrInvalidRoute, "route not found to module: %s", module))
		return nil, errorsmod.Wrapf(porttypes.ErrInvalidRoute, "route not found to module: %s", module)
	}

	// Perform TAO verification
	//
	// If the acknowledgement was already received, perform a no-op
	// Use a cached context to prevent accidental state changes
	cacheCtx, writeFn := ctx.CacheContext()
	err = k.ChannelKeeper.AcknowledgePacket(cacheCtx, capability, msg.Packet, msg.Acknowledgement, msg.ProofAcked, msg.ProofHeight)

	switch err {
	case nil:
		writeFn()
	case channeltypes.ErrNoOpMsg:
		// no-ops do not need event emission as they will be ignored
		return &channeltypes.MsgAcknowledgementResponse{Result: channeltypes.NOOP}, nil
	default:
		ctx.Logger().Error("acknowledgement failed", "port-id", msg.Packet.SourcePort, "channel-id", msg.Packet.SourceChannel, "error", errorsmod.Wrap(err, "acknowledge packet verification failed"))
		return nil, errorsmod.Wrap(err, "acknowledge packet verification failed")
	}

	// Perform application logic callback
	err = cbs.OnAcknowledgementPacket(ctx, msg.Packet, msg.Acknowledgement, relayer)
	if err != nil {
		ctx.Logger().Error("acknowledgement failed", "port-id", msg.Packet.SourcePort, "channel-id", msg.Packet.SourceChannel, "error", errorsmod.Wrap(err, "acknowledge packet callback failed"))
		return nil, errorsmod.Wrap(err, "acknowledge packet callback failed")
	}

	defer telemetry.IncrCounterWithLabels(
		[]string{"tx", "msg", "ibc", channeltypes.EventTypeAcknowledgePacket},
		1,
		[]metrics.Label{
			telemetry.NewLabel(coretypes.LabelSourcePort, msg.Packet.SourcePort),
			telemetry.NewLabel(coretypes.LabelSourceChannel, msg.Packet.SourceChannel),
			telemetry.NewLabel(coretypes.LabelDestinationPort, msg.Packet.DestinationPort),
			telemetry.NewLabel(coretypes.LabelDestinationChannel, msg.Packet.DestinationChannel),
		},
	)

	ctx.Logger().Info("acknowledgement succeeded", "port-id", msg.Packet.SourcePort, "channel-id", msg.Packet.SourceChannel, "result", channeltypes.SUCCESS.String())

	return &channeltypes.MsgAcknowledgementResponse{Result: channeltypes.SUCCESS}, nil
}

// ChannelUpgradeInit defines a rpc handler method for MsgChannelUpgradeInit.
func (k Keeper) ChannelUpgradeInit(goCtx context.Context, msg *channeltypes.MsgChannelUpgradeInit) (*channeltypes.MsgChannelUpgradeInitResponse, error) {
	ctx := sdk.UnwrapSDKContext(goCtx)

	module, _, err := k.ChannelKeeper.LookupModuleByChannel(ctx, msg.PortId, msg.ChannelId)
	if err != nil {
		ctx.Logger().Error("channel upgrade init callback failed", "port-id", msg.PortId, "error", errorsmod.Wrap(err, "could not retrieve module from port-id"))
		return nil, errorsmod.Wrap(err, "could not retrieve module from port-id")
	}

	cbs, ok := k.Router.GetRoute(module)
	if !ok {
		ctx.Logger().Error("channel upgrade init callback failed", "port-id", msg.PortId, "error", errorsmod.Wrapf(porttypes.ErrInvalidRoute, "route not found to module: %s", module))
		return nil, errorsmod.Wrapf(porttypes.ErrInvalidRoute, "route not found to module: %s", module)
	}

<<<<<<< HEAD
	upgradeSequence, previousVersion, err := k.ChannelKeeper.ChanUpgradeInit(ctx, msg.PortId, msg.ChannelId, msg.ProposedUpgradeChannel, msg.TimeoutHeight, msg.TimeoutTimestamp)
=======
	upgradeSequence, err := k.ChannelKeeper.ChanUpgradeInit(ctx, msg.PortId, msg.ChannelId, msg.ProposedUpgradeChannel, msg.TimeoutHeight, msg.TimeoutTimestamp)
>>>>>>> 77848ddf
	if err != nil {
		ctx.Logger().Error("channel upgrade init callback failed", "error", errorsmod.Wrap(err, "channel handshake upgrade init failed"))
		return nil, errorsmod.Wrap(err, "channel handshake upgrade init failed")
	}

<<<<<<< HEAD
=======
	restoreChannel, found := k.ChannelKeeper.GetUpgradeRestoreChannel(ctx, msg.PortId, msg.ChannelId)
	if !found {
		ctx.Logger().Error("channel upgrade init callback failed", "port-id", msg.PortId, "error", errorsmod.Wrap(channeltypes.ErrChannelNotFound, "restore channel not found"))
		return nil, errorsmod.Wrap(channeltypes.ErrChannelNotFound, "channel handshake upgrade init failed")
	}

>>>>>>> 77848ddf
	proposedVersion, err := cbs.OnChanUpgradeInit(ctx, msg.ProposedUpgradeChannel.Ordering, msg.ProposedUpgradeChannel.ConnectionHops,
		msg.PortId, msg.ChannelId, upgradeSequence, msg.ProposedUpgradeChannel.Counterparty, msg.ProposedUpgradeChannel.Version,
		restoreChannel.Version,
	)
	if err != nil {
		ctx.Logger().Error("channel upgrade init callback failed", "port-id", msg.PortId, "channel-id", msg.ChannelId, "error", err.Error())
		return nil, errorsmod.Wrapf(err, "channel upgrade init callback failed for port ID: %s, channel ID: %s", msg.PortId, msg.ChannelId)
	}

<<<<<<< HEAD
	k.ChannelKeeper.WriteUpgradeInitChannel(ctx, msg.PortId, msg.ChannelId, upgradeSequence, msg.ProposedUpgradeChannel)
=======
	k.ChannelKeeper.WriteUpgradeInitChannel(ctx, msg.PortId, msg.ChannelId, proposedVersion, upgradeSequence, msg.ProposedUpgradeChannel)
>>>>>>> 77848ddf
	ctx.Logger().Info("channel upgrade init callback succeeded", "channel-id", msg.ChannelId, "version", proposedVersion)

	return &channeltypes.MsgChannelUpgradeInitResponse{
		ChannelId:       msg.ChannelId,
		Version:         proposedVersion,
		UpgradeSequence: upgradeSequence,
	}, nil
}

// ChannelUpgradeTry defines a rpc handler method for MsgChannelUpgradeTry.
func (k Keeper) ChannelUpgradeTry(goCtx context.Context, msg *channeltypes.MsgChannelUpgradeTry) (*channeltypes.MsgChannelUpgradeTryResponse, error) {
	ctx := sdk.UnwrapSDKContext(goCtx)

	module, _, err := k.ChannelKeeper.LookupModuleByChannel(ctx, msg.PortId, msg.ChannelId)
	if err != nil {
		ctx.Logger().Error("channel upgrade try failed", "port-id", msg.PortId, "error", errorsmod.Wrap(err, "could not retrieve module from port-id"))
		return nil, errorsmod.Wrap(err, "could not retrieve module from port-id")
	}

	cbs, ok := k.Router.GetRoute(module)
	if !ok {
		ctx.Logger().Error("channel upgrade try failed", "port-id", msg.PortId, "error", errorsmod.Wrapf(porttypes.ErrInvalidRoute, "route not found to module: %s", module))
		return nil, errorsmod.Wrapf(porttypes.ErrInvalidRoute, "route not found to module: %s", module)
	}

<<<<<<< HEAD
	upgradeSequence, previousVersion, err := k.ChannelKeeper.ChanUpgradeTry(
=======
	upgradeSequence, err := k.ChannelKeeper.ChanUpgradeTry(
>>>>>>> 77848ddf
		ctx,
		msg.PortId,
		msg.ChannelId,
		msg.CounterpartyChannel,
		msg.CounterpartySequence,
		msg.ProposedUpgradeChannel,
		msg.TimeoutHeight,
		msg.TimeoutTimestamp,
		msg.ProofChannel,
		msg.ProofUpgradeTimeout,
		msg.ProofUpgradeSequence,
		msg.ProofHeight,
	)

	if errorsmod.IsOf(err, channeltypes.ErrUpgradeAborted) {
		// NOTE: commit error receipt to state and abort channel upgrade
		ctx.Logger().Error("channel upgrade try failed", "error", errorsmod.Wrap(err, "channel handshake upgrade try failed"))
		return &channeltypes.MsgChannelUpgradeTryResponse{
			ChannelId: msg.ChannelId,
			Success:   false,
		}, nil
	}

	if err != nil {
		ctx.Logger().Error("channel upgrade try failed", "error", errorsmod.Wrap(err, "channel handshake upgrade try failed"))
		return nil, errorsmod.Wrap(err, "channel handshake upgrade try failed")
	}

<<<<<<< HEAD
=======
	restoreChannel, found := k.ChannelKeeper.GetUpgradeRestoreChannel(ctx, msg.PortId, msg.ChannelId)
	if !found {
		ctx.Logger().Error("channel upgrade try callback failed", "port-id", msg.PortId, "error", errorsmod.Wrap(channeltypes.ErrChannelNotFound, "restore channel not found"))
		return nil, errorsmod.Wrap(channeltypes.ErrChannelNotFound, "channel handshake upgrade try failed")
	}

>>>>>>> 77848ddf
	proposedUpgradeVersion, err := cbs.OnChanUpgradeTry(ctx,
		msg.ProposedUpgradeChannel.Ordering,
		msg.ProposedUpgradeChannel.ConnectionHops,
		msg.PortId,
		msg.ChannelId,
		upgradeSequence,
		msg.ProposedUpgradeChannel.Counterparty,
<<<<<<< HEAD
		previousVersion,
=======
		restoreChannel.Version,
>>>>>>> 77848ddf
		msg.CounterpartyChannel.Version,
	)
	if err != nil {
		ctx.Logger().Error("channel upgrade try callback failed", "port-id", msg.PortId, "channel-id", msg.ChannelId, "error", err.Error())

		// we are not returning the error here because we want to commit the error receipt to state
		if err := k.ChannelKeeper.RestoreChannelAndWriteErrorReceipt(ctx, msg.PortId, msg.ChannelId, upgradeSequence, err); err != nil {
			ctx.Logger().Error("error restoring channel on portID %s, channelID %s: %s", msg.PortId, msg.ChannelId, err)
		}
		return &channeltypes.MsgChannelUpgradeTryResponse{
			ChannelId: msg.ChannelId,
			Success:   false,
		}, nil
	}

	k.ChannelKeeper.WriteUpgradeTryChannel(ctx, msg.PortId, msg.ChannelId, proposedUpgradeVersion, upgradeSequence, msg.ProposedUpgradeChannel)

	return &channeltypes.MsgChannelUpgradeTryResponse{
		ChannelId:       msg.ChannelId,
		Version:         proposedUpgradeVersion,
		UpgradeSequence: upgradeSequence,
		Success:         true,
	}, nil
}

// ChannelUpgradeAck defines a rpc handler method for MsgChannelUpgradeAck.
func (k Keeper) ChannelUpgradeAck(goCtx context.Context, msg *channeltypes.MsgChannelUpgradeAck) (*channeltypes.MsgChannelUpgradeAckResponse, error) {
	ctx := sdk.UnwrapSDKContext(goCtx)

	module, _, err := k.ChannelKeeper.LookupModuleByChannel(ctx, msg.PortId, msg.ChannelId)
	if err != nil {
		ctx.Logger().Error("channel upgrade ack callback failed", "port-id", msg.PortId, "error", errorsmod.Wrap(err, "could not retrieve module from port-id"))
		return nil, errorsmod.Wrap(err, "could not retrieve module from port-id")
	}

	cbs, ok := k.Router.GetRoute(module)
	if !ok {
		ctx.Logger().Error("channel upgrade ack callback failed", "port-id", msg.PortId, "error", errorsmod.Wrapf(porttypes.ErrInvalidRoute, "route not found to module: %s", module))
		return nil, errorsmod.Wrapf(porttypes.ErrInvalidRoute, "route not found to module: %s", module)
	}

	upgradeChannel, upgradeSequence, err := k.ChannelKeeper.ChanUpgradeAck(ctx, msg.PortId, msg.ChannelId, msg.CounterpartyChannel, msg.ProofChannel, msg.ProofUpgradeSequence, msg.ProofHeight)
	if err != nil {
		ctx.Logger().Error("channel upgrade ack failed", "error", errorsmod.Wrap(err, "channel handshake upgrade ack failed"))
		return nil, errorsmod.Wrap(err, "channel handshake upgrade ack failed")
	}

	if err := cbs.OnChanUpgradeAck(ctx, msg.PortId, msg.ChannelId, msg.CounterpartyChannel.Counterparty.ChannelId, msg.CounterpartyChannel.Version); err != nil {
		if err := k.ChannelKeeper.RestoreChannelAndWriteErrorReceipt(ctx, msg.PortId, msg.ChannelId, upgradeSequence, err); err != nil {
			ctx.Logger().Error("error restoring channel on portID %s, channelID %s: %s", msg.PortId, msg.ChannelId, err)
		}
	}

	k.ChannelKeeper.WriteUpgradeAckChannel(ctx, msg.PortId, msg.ChannelId, upgradeChannel)

	return &channeltypes.MsgChannelUpgradeAckResponse{}, nil
}

// ChannelUpgradeConfirm defines a rpc handler method for MsgChannelUpgradeConfirm.
func (k Keeper) ChannelUpgradeConfirm(goCtx context.Context, msg *channeltypes.MsgChannelUpgradeConfirm) (*channeltypes.MsgChannelUpgradeConfirmResponse, error) {
	return nil, nil
}

// ChannelUpgradeTimeout defines a rpc handler method for MsgChannelUpgradeTimeout.
func (k Keeper) ChannelUpgradeTimeout(goCtx context.Context, msg *channeltypes.MsgChannelUpgradeTimeout) (*channeltypes.MsgChannelUpgradeTimeoutResponse, error) {
	return nil, nil
}

// ChannelUpgradeCancel defines a rpc handler method for MsgChannelUpgradeCancel.
func (k Keeper) ChannelUpgradeCancel(goCtx context.Context, msg *channeltypes.MsgChannelUpgradeCancel) (*channeltypes.MsgChannelUpgradeCancelResponse, error) {
	return nil, nil
}<|MERGE_RESOLUTION|>--- conflicted
+++ resolved
@@ -711,25 +711,18 @@
 		return nil, errorsmod.Wrapf(porttypes.ErrInvalidRoute, "route not found to module: %s", module)
 	}
 
-<<<<<<< HEAD
-	upgradeSequence, previousVersion, err := k.ChannelKeeper.ChanUpgradeInit(ctx, msg.PortId, msg.ChannelId, msg.ProposedUpgradeChannel, msg.TimeoutHeight, msg.TimeoutTimestamp)
-=======
 	upgradeSequence, err := k.ChannelKeeper.ChanUpgradeInit(ctx, msg.PortId, msg.ChannelId, msg.ProposedUpgradeChannel, msg.TimeoutHeight, msg.TimeoutTimestamp)
->>>>>>> 77848ddf
 	if err != nil {
 		ctx.Logger().Error("channel upgrade init callback failed", "error", errorsmod.Wrap(err, "channel handshake upgrade init failed"))
 		return nil, errorsmod.Wrap(err, "channel handshake upgrade init failed")
 	}
 
-<<<<<<< HEAD
-=======
 	restoreChannel, found := k.ChannelKeeper.GetUpgradeRestoreChannel(ctx, msg.PortId, msg.ChannelId)
 	if !found {
 		ctx.Logger().Error("channel upgrade init callback failed", "port-id", msg.PortId, "error", errorsmod.Wrap(channeltypes.ErrChannelNotFound, "restore channel not found"))
 		return nil, errorsmod.Wrap(channeltypes.ErrChannelNotFound, "channel handshake upgrade init failed")
 	}
 
->>>>>>> 77848ddf
 	proposedVersion, err := cbs.OnChanUpgradeInit(ctx, msg.ProposedUpgradeChannel.Ordering, msg.ProposedUpgradeChannel.ConnectionHops,
 		msg.PortId, msg.ChannelId, upgradeSequence, msg.ProposedUpgradeChannel.Counterparty, msg.ProposedUpgradeChannel.Version,
 		restoreChannel.Version,
@@ -739,11 +732,7 @@
 		return nil, errorsmod.Wrapf(err, "channel upgrade init callback failed for port ID: %s, channel ID: %s", msg.PortId, msg.ChannelId)
 	}
 
-<<<<<<< HEAD
-	k.ChannelKeeper.WriteUpgradeInitChannel(ctx, msg.PortId, msg.ChannelId, upgradeSequence, msg.ProposedUpgradeChannel)
-=======
 	k.ChannelKeeper.WriteUpgradeInitChannel(ctx, msg.PortId, msg.ChannelId, proposedVersion, upgradeSequence, msg.ProposedUpgradeChannel)
->>>>>>> 77848ddf
 	ctx.Logger().Info("channel upgrade init callback succeeded", "channel-id", msg.ChannelId, "version", proposedVersion)
 
 	return &channeltypes.MsgChannelUpgradeInitResponse{
@@ -769,11 +758,7 @@
 		return nil, errorsmod.Wrapf(porttypes.ErrInvalidRoute, "route not found to module: %s", module)
 	}
 
-<<<<<<< HEAD
-	upgradeSequence, previousVersion, err := k.ChannelKeeper.ChanUpgradeTry(
-=======
 	upgradeSequence, err := k.ChannelKeeper.ChanUpgradeTry(
->>>>>>> 77848ddf
 		ctx,
 		msg.PortId,
 		msg.ChannelId,
@@ -802,15 +787,12 @@
 		return nil, errorsmod.Wrap(err, "channel handshake upgrade try failed")
 	}
 
-<<<<<<< HEAD
-=======
 	restoreChannel, found := k.ChannelKeeper.GetUpgradeRestoreChannel(ctx, msg.PortId, msg.ChannelId)
 	if !found {
 		ctx.Logger().Error("channel upgrade try callback failed", "port-id", msg.PortId, "error", errorsmod.Wrap(channeltypes.ErrChannelNotFound, "restore channel not found"))
 		return nil, errorsmod.Wrap(channeltypes.ErrChannelNotFound, "channel handshake upgrade try failed")
 	}
 
->>>>>>> 77848ddf
 	proposedUpgradeVersion, err := cbs.OnChanUpgradeTry(ctx,
 		msg.ProposedUpgradeChannel.Ordering,
 		msg.ProposedUpgradeChannel.ConnectionHops,
@@ -818,11 +800,7 @@
 		msg.ChannelId,
 		upgradeSequence,
 		msg.ProposedUpgradeChannel.Counterparty,
-<<<<<<< HEAD
-		previousVersion,
-=======
 		restoreChannel.Version,
->>>>>>> 77848ddf
 		msg.CounterpartyChannel.Version,
 	)
 	if err != nil {
