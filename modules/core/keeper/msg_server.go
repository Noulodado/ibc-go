--- conflicted
+++ resolved
@@ -323,11 +323,7 @@
 
 	// Perform 04-channel verification
 	if err = k.ChannelKeeper.ChanOpenConfirm(ctx, msg.PortId, msg.ChannelId, capability, msg.ProofAck, msg.ProofHeight); err != nil {
-<<<<<<< HEAD
-		ctx.Logger().Error("channel open confirm callback failed", "error", errorsmod.Wrap(err, "channel handshake open confirm failed"))
-=======
 		ctx.Logger().Error("channel open confirm failed", "error", errorsmod.Wrap(err, "channel handshake open confirm failed"))
->>>>>>> 951b3abd
 		return nil, errorsmod.Wrap(err, "channel handshake open confirm failed")
 	}
 
@@ -701,7 +697,6 @@
 	return &channeltypes.MsgAcknowledgementResponse{Result: channeltypes.SUCCESS}, nil
 }
 
-<<<<<<< HEAD
 // ChannelUpgradeInit defines a rpc handler method for MsgChannelUpgradeInit.
 func (k Keeper) ChannelUpgradeInit(goCtx context.Context, msg *channeltypes.MsgChannelUpgradeInit) (*channeltypes.MsgChannelUpgradeInitResponse, error) {
 	ctx := sdk.UnwrapSDKContext(goCtx)
@@ -966,7 +961,8 @@
 	ctx.Logger().Info("channel upgrade cancel succeeded", "port-id", msg.PortId, "channel-id", msg.ChannelId)
 
 	return &channeltypes.MsgChannelUpgradeCancelResponse{}, nil
-=======
+}
+
 // UpdateClientParams defines a rpc handler method for MsgUpdateParams.
 func (k Keeper) UpdateClientParams(goCtx context.Context, msg *clienttypes.MsgUpdateParams) (*clienttypes.MsgUpdateParamsResponse, error) {
 	if k.GetAuthority() != msg.Authority {
@@ -989,5 +985,4 @@
 	k.ConnectionKeeper.SetParams(ctx, msg.Params)
 
 	return &connectiontypes.MsgUpdateParamsResponse{}, nil
->>>>>>> 951b3abd
 }