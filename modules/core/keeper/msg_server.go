--- conflicted
+++ resolved
@@ -422,11 +422,7 @@
 
 // RecvPacket defines a rpc handler method for MsgRecvPacket.
 func (k *Keeper) RecvPacket(goCtx context.Context, msg *channeltypes.MsgRecvPacket) (*channeltypes.MsgRecvPacketResponse, error) {
-	var (
-		packetHandler PacketHandler
-		module        string
-		capability    *capabilitytypes.Capability
-	)
+	var packetHandler PacketHandler
 	ctx := sdk.UnwrapSDKContext(goCtx)
 
 	relayer, err := sdk.AccAddressFromBech32(msg.Signer)
@@ -435,15 +431,12 @@
 		return nil, errorsmod.Wrap(err, "Invalid address for msg Signer")
 	}
 
-<<<<<<< HEAD
-	packetHandler, module, capability, err = k.getPacketHandlerAndModule(ctx, msg.Packet.ProtocolVersion, msg.Packet.DestinationPort, msg.Packet.DestinationChannel)
+	packetHandler, _, _, err = k.getPacketHandlerAndModule(ctx, msg.Packet.ProtocolVersion, msg.Packet.DestinationPort, msg.Packet.DestinationChannel)
 	if err != nil {
 		ctx.Logger().Error("receive packet failed", "port-id", msg.Packet.DestinationPort, "channel-id", msg.Packet.DestinationChannel, "error", errorsmod.Wrap(err, "could not retrieve module from port-id"))
 		return nil, errorsmod.Wrap(err, "could not retrieve module from port-id")
 	}
 
-=======
->>>>>>> 1a5c739d
 	// Retrieve callbacks from router
 	cbs, ok := k.PortKeeper.Route(msg.Packet.DestinationPort)
 	if !ok {
@@ -456,11 +449,7 @@
 	// If the packet was already received, perform a no-op
 	// Use a cached context to prevent accidental state changes
 	cacheCtx, writeFn := ctx.CacheContext()
-<<<<<<< HEAD
-	channelVersion, err := packetHandler.RecvPacket(cacheCtx, capability, msg.Packet, msg.ProofCommitment, msg.ProofHeight)
-=======
-	channelVersion, err := k.ChannelKeeper.RecvPacket(cacheCtx, msg.Packet, msg.ProofCommitment, msg.ProofHeight)
->>>>>>> 1a5c739d
+	channelVersion, err := packetHandler.RecvPacket(cacheCtx, msg.Packet, msg.ProofCommitment, msg.ProofHeight)
 
 	switch err {
 	case nil:
@@ -491,11 +480,7 @@
 	// NOTE: IBC applications modules may call the WriteAcknowledgement asynchronously if the
 	// acknowledgement is nil.
 	if ack != nil {
-<<<<<<< HEAD
-		if err := packetHandler.WriteAcknowledgement(ctx, capability, msg.Packet, ack); err != nil {
-=======
-		if err := k.ChannelKeeper.WriteAcknowledgement(ctx, msg.Packet, ack); err != nil {
->>>>>>> 1a5c739d
+		if err := packetHandler.WriteAcknowledgement(ctx, msg.Packet, ack); err != nil {
 			return nil, err
 		}
 	}
@@ -509,11 +494,7 @@
 
 // Timeout defines a rpc handler method for MsgTimeout.
 func (k *Keeper) Timeout(goCtx context.Context, msg *channeltypes.MsgTimeout) (*channeltypes.MsgTimeoutResponse, error) {
-	var (
-		packetHandler PacketHandler
-		module        string
-		capability    *capabilitytypes.Capability
-	)
+	var packetHandler PacketHandler
 	ctx := sdk.UnwrapSDKContext(goCtx)
 
 	relayer, err := sdk.AccAddressFromBech32(msg.Signer)
@@ -522,15 +503,12 @@
 		return nil, errorsmod.Wrap(err, "Invalid address for msg Signer")
 	}
 
-<<<<<<< HEAD
-	packetHandler, module, capability, err = k.getPacketHandlerAndModule(ctx, msg.Packet.ProtocolVersion, msg.Packet.SourcePort, msg.Packet.SourceChannel)
+	packetHandler, _, _, err = k.getPacketHandlerAndModule(ctx, msg.Packet.ProtocolVersion, msg.Packet.SourcePort, msg.Packet.SourceChannel)
 	if err != nil {
 		ctx.Logger().Error("timeout failed", "port-id", msg.Packet.SourcePort, "channel-id", msg.Packet.SourceChannel, "error", errorsmod.Wrap(err, "could not retrieve module from port-id"))
 		return nil, errorsmod.Wrap(err, "could not retrieve module from port-id")
 	}
 
-=======
->>>>>>> 1a5c739d
 	// Retrieve callbacks from router
 	cbs, ok := k.PortKeeper.Route(msg.Packet.SourcePort)
 	if !ok {
@@ -543,7 +521,7 @@
 	// If the timeout was already received, perform a no-op
 	// Use a cached context to prevent accidental state changes
 	cacheCtx, writeFn := ctx.CacheContext()
-	channelVersion, err := packetHandler.TimeoutPacket(cacheCtx, capability, msg.Packet, msg.ProofUnreceived, msg.ProofHeight, msg.NextSequenceRecv)
+	channelVersion, err := packetHandler.TimeoutPacket(cacheCtx, msg.Packet, msg.ProofUnreceived, msg.ProofHeight, msg.NextSequenceRecv)
 
 	switch err {
 	case nil:
@@ -557,14 +535,6 @@
 		return nil, errorsmod.Wrap(err, "timeout packet verification failed")
 	}
 
-<<<<<<< HEAD
-=======
-	// Delete packet commitment
-	if err = k.ChannelKeeper.TimeoutExecuted(ctx, msg.Packet); err != nil {
-		return nil, err
-	}
-
->>>>>>> 1a5c739d
 	// Perform application logic callback
 	err = cbs.OnTimeoutPacket(ctx, channelVersion, msg.Packet, relayer)
 	if err != nil {
@@ -614,14 +584,6 @@
 		return nil, errorsmod.Wrap(err, "timeout on close packet verification failed")
 	}
 
-<<<<<<< HEAD
-=======
-	// Delete packet commitment
-	if err = k.ChannelKeeper.TimeoutExecuted(ctx, msg.Packet); err != nil {
-		return nil, err
-	}
-
->>>>>>> 1a5c739d
 	// Perform application logic callback
 	//
 	// NOTE: MsgTimeout and MsgTimeoutOnClose use the same "OnTimeoutPacket"
@@ -641,11 +603,7 @@
 
 // Acknowledgement defines a rpc handler method for MsgAcknowledgement.
 func (k *Keeper) Acknowledgement(goCtx context.Context, msg *channeltypes.MsgAcknowledgement) (*channeltypes.MsgAcknowledgementResponse, error) {
-	var (
-		packetHandler PacketHandler
-		module        string
-		capability    *capabilitytypes.Capability
-	)
+	var packetHandler PacketHandler
 	ctx := sdk.UnwrapSDKContext(goCtx)
 
 	relayer, err := sdk.AccAddressFromBech32(msg.Signer)
@@ -654,18 +612,14 @@
 		return nil, errorsmod.Wrap(err, "Invalid address for msg Signer")
 	}
 
-<<<<<<< HEAD
-	packetHandler, module, capability, err = k.getPacketHandlerAndModule(ctx, msg.Packet.ProtocolVersion, msg.Packet.SourcePort, msg.Packet.SourceChannel)
+	packetHandler, _, _, err = k.getPacketHandlerAndModule(ctx, msg.Packet.ProtocolVersion, msg.Packet.SourcePort, msg.Packet.SourceChannel)
 	if err != nil {
 		ctx.Logger().Error("acknowledgement failed", "port-id", msg.Packet.SourcePort, "channel-id", msg.Packet.SourceChannel, "error", errorsmod.Wrap(err, "could not retrieve module from port-id"))
 		return nil, errorsmod.Wrap(err, "could not retrieve module from port-id")
 	}
 
 	// Retrieve callbacks from router
-	cbs, ok := k.PortKeeper.Route(module)
-=======
 	cbs, ok := k.PortKeeper.Route(msg.Packet.SourcePort)
->>>>>>> 1a5c739d
 	if !ok {
 		ctx.Logger().Error("acknowledgement failed", "port-id", msg.Packet.SourcePort, "error", errorsmod.Wrapf(porttypes.ErrInvalidRoute, "route not found to portID: %s", msg.Packet.SourcePort))
 		return nil, errorsmod.Wrapf(porttypes.ErrInvalidRoute, "route not found to portID: %s", msg.Packet.SourcePort)
@@ -676,11 +630,7 @@
 	// If the acknowledgement was already received, perform a no-op
 	// Use a cached context to prevent accidental state changes
 	cacheCtx, writeFn := ctx.CacheContext()
-<<<<<<< HEAD
-	channelVersion, err := packetHandler.AcknowledgePacket(cacheCtx, capability, msg.Packet, msg.Acknowledgement, msg.ProofAcked, msg.ProofHeight)
-=======
-	channelVersion, err := k.ChannelKeeper.AcknowledgePacket(cacheCtx, msg.Packet, msg.Acknowledgement, msg.ProofAcked, msg.ProofHeight)
->>>>>>> 1a5c739d
+	channelVersion, err := packetHandler.AcknowledgePacket(cacheCtx, msg.Packet, msg.Acknowledgement, msg.ProofAcked, msg.ProofHeight)
 
 	switch err {
 	case nil:
@@ -1105,20 +1055,9 @@
 // provided protocol version. An error is returned if the module cannot be found or if the protocol
 // version is not supported.
 func (k *Keeper) getPacketHandlerAndModule(ctx sdk.Context, protocolVersion channeltypes.IBCVersion, port, channel string) (PacketHandler, string, *capabilitytypes.Capability, error) {
-	var (
-		module     string
-		capability *capabilitytypes.Capability
-		err        error
-	)
-
 	switch protocolVersion {
 	case channeltypes.IBC_VERSION_UNSPECIFIED, channeltypes.IBC_VERSION_1:
-		// Lookup module by channel capability
-		module, capability, err = k.ChannelKeeper.LookupModuleByChannel(ctx, port, channel)
-		if err != nil {
-			return nil, "", nil, err
-		}
-		return k.ChannelKeeper, module, capability, nil
+		return k.ChannelKeeper, "", nil, nil
 	case channeltypes.IBC_VERSION_2:
 		return k.PacketServerKeeper, port, nil, nil
 	default:
