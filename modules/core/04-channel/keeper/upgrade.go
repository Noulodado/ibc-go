--- conflicted
+++ resolved
@@ -102,7 +102,7 @@
 	// verify that the timeout set in UpgradeInit has not passed on this chain
 	if hasPassed, err := counterpartyProposedUpgrade.Timeout.HasPassed(ctx); hasPassed {
 		// abort here and let counterparty timeout the upgrade
-		return types.Upgrade{}, types.Channel{}, errorsmod.Wrapf(types.ErrInvalidUpgrade, "upgrade timeout has passed: ", err)
+		return types.Upgrade{}, types.Channel{}, errorsmod.Wrapf(types.ErrInvalidUpgrade, "upgrade timeout has passed: %s", err)
 	}
 
 	connectionEnd, err := k.GetConnection(ctx, channel.ConnectionHops[0])
@@ -241,71 +241,6 @@
 	k.SetUpgrade(ctx, portID, channelID, proposedUpgrade)
 
 	// TODO: previous state will not be OPEN in the case of crossing hellos. Determine this state correctly.
-<<<<<<< HEAD
-	k.Logger(ctx).Info("channel state updated", "port-id", portID, "channel-id", channelID, "previous-state", types.OPEN.String(), "new-state", types.TRYUPGRADE.String())
-	emitChannelUpgradeTryEvent(ctx, portID, channelID, currentChannel, upgrade)
-}
-
-// ChanUpgradeAck handles an upgrade ack on a channel.
-func (k Keeper) ChanUpgradeAck(ctx sdk.Context, portID, channelID string, counterpartyUpgradeSequence uint64, proofCounterpartyChannel []byte, proofHeight clienttypes.Height) error {
-	channel, found := k.GetChannel(ctx, portID, channelID)
-	if !found {
-		panic(errorsmod.Wrapf(types.ErrChannelNotFound, "failed to retrieve channel %s on port %s", channelID, portID))
-	}
-
-	// current channel is in INITUPGRADE or TRYUPGRADE (crossing hellos)
-	if !collections.Contains(channel.State, []types.State{types.INITUPGRADE, types.TRYUPGRADE}) {
-		return errorsmod.Wrapf(types.ErrInvalidChannelState, "expected one of [%s, %s], got %s", types.INITUPGRADE, types.TRYUPGRADE, channel.State)
-	}
-
-	connectionEnd, err := k.GetConnection(ctx, channel.ConnectionHops[0])
-	if err != nil {
-		return err
-	}
-
-	if connectionEnd.GetState() != int32(connectiontypes.OPEN) {
-		return errorsmod.Wrapf(
-			connectiontypes.ErrInvalidConnectionState,
-			"connection state is not OPEN (got %s)", connectiontypes.State(connectionEnd.GetState()).String(),
-		)
-	}
-
-	counterpartyConnectionHops := []string{connectionEnd.GetCounterparty().GetConnectionID()}
-	expectedCounterpartyChannel := types.Channel{
-		State:           types.TRYUPGRADE,
-		Counterparty:    types.NewCounterparty(channel.Counterparty.PortId, channel.Counterparty.ChannelId),
-		Ordering:        channel.Ordering,
-		ConnectionHops:  counterpartyConnectionHops,
-		Version:         channel.Version,
-		UpgradeSequence: counterpartyUpgradeSequence,
-	}
-
-	return k.connectionKeeper.VerifyChannelState(ctx, connectionEnd, proofHeight, proofCounterpartyChannel, channel.Counterparty.PortId, channel.Counterparty.ChannelId, expectedCounterpartyChannel)
-}
-
-// WriteUpgradeAckChannel sets the channel state to OPEN.
-func (k Keeper) WriteUpgradeAckChannel(
-	ctx sdk.Context,
-	portID,
-	channelID string,
-	currentChannel types.Channel,
-) {
-	upgrade, found := k.GetUpgrade(ctx, portID, channelID)
-	if !found {
-		panic("failed to retrieve upgrade")
-	}
-
-	// upgrade is complete
-	// set channel to OPEN and remove unnecessary state
-	currentChannel.State = types.OPEN
-	currentChannel.Version = upgrade.Fields.Version
-	currentChannel.Ordering = upgrade.Fields.Ordering
-	currentChannel.ConnectionHops = upgrade.Fields.ConnectionHops
-
-	k.SetChannel(ctx, portID, channelID, currentChannel)
-	k.DeleteUpgrade(ctx, portID, channelID)
-	// TODO: emit events
-=======
 	k.Logger(ctx).Info("channel state updated", "port-id", portID, "channel-id", channelID, "previous-state", previousState, "new-state", types.TRYUPGRADE.String())
 	emitChannelUpgradeTryEvent(ctx, portID, channelID, currentChannel, proposedUpgrade)
 }
@@ -323,5 +258,65 @@
 ) error {
 	// TODO
 	return nil
->>>>>>> 4f252734
+}
+
+// ChanUpgradeAck handles an upgrade ack on a channel.
+func (k Keeper) ChanUpgradeAck(ctx sdk.Context, portID, channelID string, counterpartyUpgradeSequence uint64, proofCounterpartyChannel []byte, proofHeight clienttypes.Height) error {
+	channel, found := k.GetChannel(ctx, portID, channelID)
+	if !found {
+		panic(errorsmod.Wrapf(types.ErrChannelNotFound, "failed to retrieve channel %s on port %s", channelID, portID))
+	}
+
+	// current channel is in INITUPGRADE or TRYUPGRADE (crossing hellos)
+	if !collections.Contains(channel.State, []types.State{types.INITUPGRADE, types.TRYUPGRADE}) {
+		return errorsmod.Wrapf(types.ErrInvalidChannelState, "expected one of [%s, %s], got %s", types.INITUPGRADE, types.TRYUPGRADE, channel.State)
+	}
+
+	connectionEnd, err := k.GetConnection(ctx, channel.ConnectionHops[0])
+	if err != nil {
+		return err
+	}
+
+	if connectionEnd.GetState() != int32(connectiontypes.OPEN) {
+		return errorsmod.Wrapf(
+			connectiontypes.ErrInvalidConnectionState,
+			"connection state is not OPEN (got %s)", connectiontypes.State(connectionEnd.GetState()).String(),
+		)
+	}
+
+	counterpartyConnectionHops := []string{connectionEnd.GetCounterparty().GetConnectionID()}
+	expectedCounterpartyChannel := types.Channel{
+		State:           types.TRYUPGRADE,
+		Counterparty:    types.NewCounterparty(channel.Counterparty.PortId, channel.Counterparty.ChannelId),
+		Ordering:        channel.Ordering,
+		ConnectionHops:  counterpartyConnectionHops,
+		Version:         channel.Version,
+		UpgradeSequence: counterpartyUpgradeSequence,
+	}
+
+	return k.connectionKeeper.VerifyChannelState(ctx, connectionEnd, proofHeight, proofCounterpartyChannel, channel.Counterparty.PortId, channel.Counterparty.ChannelId, expectedCounterpartyChannel)
+}
+
+// WriteUpgradeAckChannel sets the channel state to OPEN.
+func (k Keeper) WriteUpgradeAckChannel(
+	ctx sdk.Context,
+	portID,
+	channelID string,
+	currentChannel types.Channel,
+) {
+	upgrade, found := k.GetUpgrade(ctx, portID, channelID)
+	if !found {
+		panic("failed to retrieve upgrade")
+	}
+
+	// upgrade is complete
+	// set channel to OPEN and remove unnecessary state
+	currentChannel.State = types.OPEN
+	currentChannel.Version = upgrade.Fields.Version
+	currentChannel.Ordering = upgrade.Fields.Ordering
+	currentChannel.ConnectionHops = upgrade.Fields.ConnectionHops
+
+	k.SetChannel(ctx, portID, channelID, currentChannel)
+	k.DeleteUpgrade(ctx, portID, channelID)
+	// TODO: emit events
 }