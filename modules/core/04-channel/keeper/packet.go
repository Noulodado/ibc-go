package keeper

import (
	"bytes"
	"context"
	"slices"
	"strconv"

	errorsmod "cosmossdk.io/errors"

	sdk "github.com/cosmos/cosmos-sdk/types"

	clienttypes "github.com/cosmos/ibc-go/v9/modules/core/02-client/types"
	connectiontypes "github.com/cosmos/ibc-go/v9/modules/core/03-connection/types"
	"github.com/cosmos/ibc-go/v9/modules/core/04-channel/types"
	"github.com/cosmos/ibc-go/v9/modules/core/exported"
)

// SendPacket is called by a module in order to send an IBC packet on a channel.
// The packet sequence generated for the packet to be sent is returned. An error
// is returned if one occurs.
func (k *Keeper) SendPacket(
	ctx context.Context,
	sourcePort string,
	sourceChannel string,
	timeoutHeight clienttypes.Height,
	timeoutTimestamp uint64,
	data []byte,
) (uint64, error) {
	channel, found := k.GetChannel(ctx, sourcePort, sourceChannel)
	if !found {
		return 0, errorsmod.Wrap(types.ErrChannelNotFound, sourceChannel)
	}

	if channel.State != types.OPEN {
		return 0, errorsmod.Wrapf(types.ErrInvalidChannelState, "channel is not OPEN (got %s)", channel.State)
	}

	sdkCtx := sdk.UnwrapSDKContext(ctx) // TODO: https://github.com/cosmos/ibc-go/issues/5917

	sequence, found := k.GetNextSequenceSend(ctx, sourcePort, sourceChannel)
	if !found {
		return 0, errorsmod.Wrapf(
			types.ErrSequenceSendNotFound,
			"source port: %s, source channel: %s", sourcePort, sourceChannel,
		)
	}

	// construct packet from given fields and channel state
	packet := types.NewPacket(data, sequence, sourcePort, sourceChannel,
		channel.Counterparty.PortId, channel.Counterparty.ChannelId, timeoutHeight, timeoutTimestamp)

	if err := packet.ValidateBasic(); err != nil {
		return 0, errorsmod.Wrap(err, "constructed packet failed basic validation")
	}

	connectionEnd, found := k.connectionKeeper.GetConnection(ctx, channel.ConnectionHops[0])
	if !found {
		return 0, errorsmod.Wrap(connectiontypes.ErrConnectionNotFound, channel.ConnectionHops[0])
	}

	// prevent accidental sends with clients that cannot be updated
	if status := k.clientKeeper.GetClientStatus(ctx, connectionEnd.ClientId); status != exported.Active {
		return 0, errorsmod.Wrapf(clienttypes.ErrClientNotActive, "cannot send packet using client (%s) with status %s", connectionEnd.ClientId, status)
	}

	latestHeight := k.clientKeeper.GetClientLatestHeight(ctx, connectionEnd.ClientId)
	if latestHeight.IsZero() {
		return 0, errorsmod.Wrapf(clienttypes.ErrInvalidHeight, "cannot send packet using client (%s) with zero height", connectionEnd.ClientId)
	}

	latestTimestamp, err := k.clientKeeper.GetClientTimestampAtHeight(ctx, connectionEnd.ClientId, latestHeight)
	if err != nil {
		return 0, err
	}

	// check if packet is timed out on the receiving chain
	timeout := types.NewTimeout(packet.GetTimeoutHeight().(clienttypes.Height), packet.GetTimeoutTimestamp())
	if timeout.Elapsed(latestHeight, latestTimestamp) {
		return 0, errorsmod.Wrap(timeout.ErrTimeoutElapsed(latestHeight, latestTimestamp), "invalid packet timeout")
	}

	commitment := types.CommitPacket(packet)

	k.SetNextSequenceSend(ctx, sourcePort, sourceChannel, sequence+1)
	k.SetPacketCommitment(ctx, sourcePort, sourceChannel, packet.GetSequence(), commitment)

<<<<<<< HEAD
	EmitSendPacketEvent(ctx, packet, &channel, timeoutHeight)
=======
	emitSendPacketEvent(sdkCtx, packet, channel, timeoutHeight)
>>>>>>> 1a5c739d

	k.Logger(ctx).Info(
		"packet sent",
		"sequence", strconv.FormatUint(packet.GetSequence(), 10),
		"src_port", sourcePort,
		"src_channel", sourceChannel,
		"dst_port", packet.GetDestPort(),
		"dst_channel", packet.GetDestChannel(),
	)

	return packet.GetSequence(), nil
}

// RecvPacket is called by a module in order to receive & process an IBC packet
// sent on the corresponding channel end on the counterparty chain.
func (k *Keeper) RecvPacket(
	ctx context.Context,
	packet types.Packet,
	proof []byte,
	proofHeight exported.Height,
) (string, error) {
	channel, found := k.GetChannel(ctx, packet.GetDestPort(), packet.GetDestChannel())
	if !found {
		return "", errorsmod.Wrap(types.ErrChannelNotFound, packet.GetDestChannel())
	}

	if !slices.Contains([]types.State{types.OPEN, types.FLUSHING, types.FLUSHCOMPLETE}, channel.State) {
		return "", errorsmod.Wrapf(types.ErrInvalidChannelState, "expected channel state to be one of [%s, %s, %s], but got %s", types.OPEN, types.FLUSHING, types.FLUSHCOMPLETE, channel.State)
	}

	// If counterpartyUpgrade is stored we need to ensure that the
	// packet sequence is counterparty next sequence send. If the
	// counterparty is implemented correctly, this may only occur
	// when we are in FLUSHCOMPLETE and the counterparty has already
	// completed the channel upgrade.
	counterpartyUpgrade, found := k.GetCounterpartyUpgrade(ctx, packet.GetDestPort(), packet.GetDestChannel())
	if found {
		counterpartyNextSequenceSend := counterpartyUpgrade.NextSequenceSend
		if packet.GetSequence() >= counterpartyNextSequenceSend {
			return "", errorsmod.Wrapf(types.ErrInvalidPacket, "cannot flush packet at sequence greater than or equal to counterparty next sequence send (%d) ≥ (%d).", packet.GetSequence(), counterpartyNextSequenceSend)
		}
	}

	// packet must come from the channel's counterparty
	if packet.GetSourcePort() != channel.Counterparty.PortId {
		return "", errorsmod.Wrapf(
			types.ErrInvalidPacket,
			"packet source port doesn't match the counterparty's port (%s ≠ %s)", packet.GetSourcePort(), channel.Counterparty.PortId,
		)
	}

	if packet.GetSourceChannel() != channel.Counterparty.ChannelId {
		return "", errorsmod.Wrapf(
			types.ErrInvalidPacket,
			"packet source channel doesn't match the counterparty's channel (%s ≠ %s)", packet.GetSourceChannel(), channel.Counterparty.ChannelId,
		)
	}

	// Connection must be OPEN to receive a packet. It is possible for connection to not yet be open if packet was
	// sent optimistically before connection and channel handshake completed. However, to receive a packet,
	// connection and channel must both be open
	connectionEnd, found := k.connectionKeeper.GetConnection(ctx, channel.ConnectionHops[0])
	if !found {
		return "", errorsmod.Wrap(connectiontypes.ErrConnectionNotFound, channel.ConnectionHops[0])
	}

	if connectionEnd.State != connectiontypes.OPEN {
		return "", errorsmod.Wrapf(connectiontypes.ErrInvalidConnectionState, "connection state is not OPEN (got %s)", connectionEnd.State)
	}

	// check if packet timed out by comparing it with the latest height of the chain
	sdkCtx := sdk.UnwrapSDKContext(ctx) // TODO: https://github.com/cosmos/ibc-go/issues/7223
	selfHeight, selfTimestamp := clienttypes.GetSelfHeight(sdkCtx), uint64(sdkCtx.BlockTime().UnixNano())
	timeout := types.NewTimeout(packet.GetTimeoutHeight().(clienttypes.Height), packet.GetTimeoutTimestamp())
	if timeout.Elapsed(selfHeight, selfTimestamp) {
		return "", errorsmod.Wrap(timeout.ErrTimeoutElapsed(selfHeight, selfTimestamp), "packet timeout elapsed")
	}

	commitment := types.CommitPacket(packet)

	// verify that the counterparty did commit to sending this packet
	if err := k.connectionKeeper.VerifyPacketCommitment(
		ctx, connectionEnd, proofHeight, proof,
		packet.GetSourcePort(), packet.GetSourceChannel(), packet.GetSequence(),
		commitment,
	); err != nil {
		return "", errorsmod.Wrap(err, "couldn't verify counterparty packet commitment")
	}

	if err := k.applyReplayProtection(ctx, packet, channel); err != nil {
		return "", err
	}

	// log that a packet has been received & executed
	k.Logger(ctx).Info(
		"packet received",
		"sequence", strconv.FormatUint(packet.GetSequence(), 10),
		"src_port", packet.GetSourcePort(),
		"src_channel", packet.GetSourceChannel(),
		"dst_port", packet.GetDestPort(),
		"dst_channel", packet.GetDestChannel(),
	)

	// emit an event that the relayer can query for
<<<<<<< HEAD
	EmitRecvPacketEvent(ctx, packet, &channel)
=======
	emitRecvPacketEvent(sdkCtx, packet, channel)
>>>>>>> 1a5c739d

	return channel.Version, nil
}

// applyReplayProtection ensures a packet has not already been received
// and performs the necessary state changes to ensure it cannot be received again.
func (k *Keeper) applyReplayProtection(ctx context.Context, packet types.Packet, channel types.Channel) error {
	// REPLAY PROTECTION: The recvStartSequence will prevent historical proofs from allowing replay
	// attacks on packets processed in previous lifecycles of a channel. After a successful channel
	// upgrade all packets under the recvStartSequence will have been processed and thus should be
	// rejected.
	recvStartSequence, _ := k.GetRecvStartSequence(ctx, packet.GetDestPort(), packet.GetDestChannel())
	if packet.GetSequence() < recvStartSequence {
		return errorsmod.Wrap(types.ErrPacketReceived, "packet already processed in previous channel upgrade")
	}

	sdkCtx := sdk.UnwrapSDKContext(ctx) // TODO: https://github.com/cosmos/ibc-go/issues/7223
	switch channel.Ordering {
	case types.UNORDERED:
		// REPLAY PROTECTION: Packet receipts will indicate that a packet has already been received
		// on unordered channels. Packet receipts must not be pruned, unless it has been marked stale
		// by the increase of the recvStartSequence.
		_, found := k.GetPacketReceipt(ctx, packet.GetDestPort(), packet.GetDestChannel(), packet.GetSequence())
		if found {
<<<<<<< HEAD
			EmitRecvPacketEvent(ctx, packet, &channel)
=======
			emitRecvPacketEvent(sdkCtx, packet, channel)
>>>>>>> 1a5c739d
			// This error indicates that the packet has already been relayed. Core IBC will
			// treat this error as a no-op in order to prevent an entire relay transaction
			// from failing and consuming unnecessary fees.
			return types.ErrNoOpMsg
		}

		// All verification complete, update state
		// For unordered channels we must set the receipt so it can be verified on the other side.
		// This receipt does not contain any data, since the packet has not yet been processed,
		// it's just a single store key set to a single byte to indicate that the packet has been received
		k.SetPacketReceipt(ctx, packet.GetDestPort(), packet.GetDestChannel(), packet.GetSequence())

	case types.ORDERED:
		// check if the packet is being received in order
		nextSequenceRecv, found := k.GetNextSequenceRecv(ctx, packet.GetDestPort(), packet.GetDestChannel())
		if !found {
			return errorsmod.Wrapf(
				types.ErrSequenceReceiveNotFound,
				"destination port: %s, destination channel: %s", packet.GetDestPort(), packet.GetDestChannel(),
			)
		}

		if packet.GetSequence() < nextSequenceRecv {
<<<<<<< HEAD
			EmitRecvPacketEvent(ctx, packet, &channel)
=======
			emitRecvPacketEvent(sdkCtx, packet, channel)
>>>>>>> 1a5c739d
			// This error indicates that the packet has already been relayed. Core IBC will
			// treat this error as a no-op in order to prevent an entire relay transaction
			// from failing and consuming unnecessary fees.
			return types.ErrNoOpMsg
		}

		// REPLAY PROTECTION: Ordered channels require packets to be received in a strict order.
		// Any out of order or previously received packets are rejected.
		if packet.GetSequence() != nextSequenceRecv {
			return errorsmod.Wrapf(
				types.ErrPacketSequenceOutOfOrder,
				"packet sequence ≠ next receive sequence (%d ≠ %d)", packet.GetSequence(), nextSequenceRecv,
			)
		}

		// All verification complete, update state
		// In ordered case, we must increment nextSequenceRecv
		nextSequenceRecv++

		// incrementing nextSequenceRecv and storing under this chain's channelEnd identifiers
		// Since this is the receiving chain, our channelEnd is packet's destination port and channel
		k.SetNextSequenceRecv(ctx, packet.GetDestPort(), packet.GetDestChannel(), nextSequenceRecv)
	}

	return nil
}

// WriteAcknowledgement writes the packet execution acknowledgement to the state,
// which will be verified by the counterparty chain using AcknowledgePacket.
//
// CONTRACT:
//
// 1) For synchronous execution, this function is be called in the IBC handler .
// For async handling, it needs to be called directly by the module which originally
// processed the packet.
//
// 2) Assumes that packet receipt has been written (unordered), or nextSeqRecv was incremented (ordered)
// previously by RecvPacket.
func (k *Keeper) WriteAcknowledgement(
	ctx context.Context,
	packet exported.PacketI,
	acknowledgement exported.Acknowledgement,
) error {
	channel, found := k.GetChannel(ctx, packet.GetDestPort(), packet.GetDestChannel())
	if !found {
		return errorsmod.Wrap(types.ErrChannelNotFound, packet.GetDestChannel())
	}

	if !slices.Contains([]types.State{types.OPEN, types.FLUSHING, types.FLUSHCOMPLETE}, channel.State) {
		return errorsmod.Wrapf(types.ErrInvalidChannelState, "expected one of [%s, %s, %s], got %s", types.OPEN, types.FLUSHING, types.FLUSHCOMPLETE, channel.State)
	}

	// REPLAY PROTECTION: The recvStartSequence will prevent historical proofs from allowing replay
	// attacks on packets processed in previous lifecycles of a channel. After a successful channel
	// upgrade all packets under the recvStartSequence will have been processed and thus should be
	// rejected. Any asynchronous acknowledgement writes from packets processed in a previous lifecycle of a channel
	// will also be rejected.
	recvStartSequence, _ := k.GetRecvStartSequence(ctx, packet.GetDestPort(), packet.GetDestChannel())
	if packet.GetSequence() < recvStartSequence {
		return errorsmod.Wrap(types.ErrPacketReceived, "packet already processed in previous channel upgrade")
	}

	// NOTE: IBC app modules might have written the acknowledgement synchronously on
	// the OnRecvPacket callback so we need to check if the acknowledgement is already
	// set on the store and return an error if so.
	if k.HasPacketAcknowledgement(ctx, packet.GetDestPort(), packet.GetDestChannel(), packet.GetSequence()) {
		return types.ErrAcknowledgementExists
	}

	if acknowledgement == nil {
		return errorsmod.Wrap(types.ErrInvalidAcknowledgement, "acknowledgement cannot be nil")
	}

	bz := acknowledgement.Acknowledgement()
	if len(bz) == 0 {
		return errorsmod.Wrap(types.ErrInvalidAcknowledgement, "acknowledgement cannot be empty")
	}

	// set the acknowledgement so that it can be verified on the other side
	k.SetPacketAcknowledgement(
		ctx, packet.GetDestPort(), packet.GetDestChannel(), packet.GetSequence(),
		types.CommitAcknowledgement(bz),
	)

	// log that a packet acknowledgement has been written
	k.Logger(ctx).Info(
		"acknowledgement written",
		"sequence", strconv.FormatUint(packet.GetSequence(), 10),
		"src_port", packet.GetSourcePort(),
		"src_channel", packet.GetSourceChannel(),
		"dst_port", packet.GetDestPort(),
		"dst_channel", packet.GetDestChannel(),
	)

<<<<<<< HEAD
	EmitWriteAcknowledgementEvent(ctx, packet.(types.Packet), &channel, bz)
=======
	sdkCtx := sdk.UnwrapSDKContext(ctx) // TODO: https://github.com/cosmos/ibc-go/issues/7223
	emitWriteAcknowledgementEvent(sdkCtx, packet.(types.Packet), channel, bz)
>>>>>>> 1a5c739d

	return nil
}

// AcknowledgePacket is called by a module to process the acknowledgement of a
// packet previously sent by the calling module on a channel to a counterparty
// module on the counterparty chain. Its intended usage is within the ante
// handler. AcknowledgePacket will clean up the packet commitment,
// which is no longer necessary since the packet has been received and acted upon.
// It will also increment NextSequenceAck in case of ORDERED channels.
func (k *Keeper) AcknowledgePacket(
	ctx context.Context,
	packet types.Packet,
	acknowledgement []byte,
	proof []byte,
	proofHeight exported.Height,
) (string, error) {
	channel, found := k.GetChannel(ctx, packet.GetSourcePort(), packet.GetSourceChannel())
	if !found {
		return "", errorsmod.Wrapf(
			types.ErrChannelNotFound,
			"port ID (%s) channel ID (%s)", packet.GetSourcePort(), packet.GetSourceChannel(),
		)
	}

	if !slices.Contains([]types.State{types.OPEN, types.FLUSHING}, channel.State) {
		return "", errorsmod.Wrapf(types.ErrInvalidChannelState, "packets cannot be acknowledged on channel with state (%s)", channel.State)
	}

	// packet must have been sent to the channel's counterparty
	if packet.GetDestPort() != channel.Counterparty.PortId {
		return "", errorsmod.Wrapf(
			types.ErrInvalidPacket,
			"packet destination port doesn't match the counterparty's port (%s ≠ %s)", packet.GetDestPort(), channel.Counterparty.PortId,
		)
	}

	if packet.GetDestChannel() != channel.Counterparty.ChannelId {
		return "", errorsmod.Wrapf(
			types.ErrInvalidPacket,
			"packet destination channel doesn't match the counterparty's channel (%s ≠ %s)", packet.GetDestChannel(), channel.Counterparty.ChannelId,
		)
	}

	connectionEnd, found := k.connectionKeeper.GetConnection(ctx, channel.ConnectionHops[0])
	if !found {
		return "", errorsmod.Wrap(connectiontypes.ErrConnectionNotFound, channel.ConnectionHops[0])
	}

	if connectionEnd.State != connectiontypes.OPEN {
		return "", errorsmod.Wrapf(connectiontypes.ErrInvalidConnectionState, "connection state is not OPEN (got %s)", connectionEnd.State)
	}

	commitment := k.GetPacketCommitment(ctx, packet.GetSourcePort(), packet.GetSourceChannel(), packet.GetSequence())

	if len(commitment) == 0 {
		EmitAcknowledgePacketEvent(ctx, packet, &channel)
		// This error indicates that the acknowledgement has already been relayed
		// or there is a misconfigured relayer attempting to prove an acknowledgement
		// for a packet never sent. Core IBC will treat this error as a no-op in order to
		// prevent an entire relay transaction from failing and consuming unnecessary fees.
		return "", types.ErrNoOpMsg
	}

	packetCommitment := types.CommitPacket(packet)

	// verify we sent the packet and haven't cleared it out yet
	if !bytes.Equal(commitment, packetCommitment) {
		return "", errorsmod.Wrapf(types.ErrInvalidPacket, "commitment bytes are not equal: got (%v), expected (%v)", packetCommitment, commitment)
	}

	if err := k.connectionKeeper.VerifyPacketAcknowledgement(
		ctx, connectionEnd, proofHeight, proof, packet.GetDestPort(), packet.GetDestChannel(),
		packet.GetSequence(), acknowledgement,
	); err != nil {
		return "", err
	}

	// assert packets acknowledged in order
	if channel.Ordering == types.ORDERED {
		nextSequenceAck, found := k.GetNextSequenceAck(ctx, packet.GetSourcePort(), packet.GetSourceChannel())
		if !found {
			return "", errorsmod.Wrapf(
				types.ErrSequenceAckNotFound,
				"source port: %s, source channel: %s", packet.GetSourcePort(), packet.GetSourceChannel(),
			)
		}

		if packet.GetSequence() != nextSequenceAck {
			return "", errorsmod.Wrapf(
				types.ErrPacketSequenceOutOfOrder,
				"packet sequence ≠ next ack sequence (%d ≠ %d)", packet.GetSequence(), nextSequenceAck,
			)
		}

		// All verification complete, in the case of ORDERED channels we must increment nextSequenceAck
		nextSequenceAck++

		// incrementing NextSequenceAck and storing under this chain's channelEnd identifiers
		// Since this is the original sending chain, our channelEnd is packet's source port and channel
		k.SetNextSequenceAck(ctx, packet.GetSourcePort(), packet.GetSourceChannel(), nextSequenceAck)

	}

	// Delete packet commitment, since the packet has been acknowledged, the commitement is no longer necessary
	k.DeletePacketCommitment(ctx, packet.GetSourcePort(), packet.GetSourceChannel(), packet.GetSequence())

	// log that a packet has been acknowledged
	k.Logger(ctx).Info(
		"packet acknowledged",
		"sequence", strconv.FormatUint(packet.GetSequence(), 10),
		"src_port", packet.GetSourcePort(),
		"src_channel", packet.GetSourceChannel(),
		"dst_port", packet.GetDestPort(),
		"dst_channel", packet.GetDestChannel(),
	)

	// emit an event marking that we have processed the acknowledgement
	EmitAcknowledgePacketEvent(ctx, packet, &channel)

	// if an upgrade is in progress, handling packet flushing and update channel state appropriately
	if channel.State == types.FLUSHING {
		k.handleFlushState(ctx, packet, channel)
	}

	return channel.Version, nil
}

// handleFlushState is called when a packet is acknowledged or timed out and the channel is in
// FLUSHING state. It checks if the upgrade has timed out and if so, aborts the upgrade. If all
// packets have completed their lifecycle, it sets the channel state to FLUSHCOMPLETE and
// emits a channel_flush_complete event. Returns true if the upgrade was aborted, false otherwise.
func (k *Keeper) handleFlushState(ctx context.Context, packet types.Packet, channel types.Channel) {
	if counterpartyUpgrade, found := k.GetCounterpartyUpgrade(ctx, packet.GetSourcePort(), packet.GetSourceChannel()); found {
		timeout := counterpartyUpgrade.Timeout
		sdkCtx := sdk.UnwrapSDKContext(ctx) // TODO: https://github.com/cosmos/ibc-go/issues/7223
		selfHeight, selfTimestamp := clienttypes.GetSelfHeight(sdkCtx), uint64(sdkCtx.BlockTime().UnixNano())

		if timeout.Elapsed(selfHeight, selfTimestamp) {
			// packet flushing timeout has expired, abort the upgrade
			// committing an error receipt to state, deleting upgrade information and restoring the channel.
			k.Logger(ctx).Info("upgrade aborted", "port_id", packet.GetSourcePort(), "channel_id", packet.GetSourceChannel(), "upgrade_sequence", channel.UpgradeSequence)
			k.MustAbortUpgrade(ctx, packet.GetSourcePort(), packet.GetSourceChannel(), timeout.ErrTimeoutElapsed(selfHeight, selfTimestamp))
		} else if !k.HasInflightPackets(ctx, packet.GetSourcePort(), packet.GetSourceChannel()) {
			// set the channel state to flush complete if all packets have been acknowledged/flushed.
			channel.State = types.FLUSHCOMPLETE
			k.SetChannel(ctx, packet.GetSourcePort(), packet.GetSourceChannel(), channel)
			emitChannelFlushCompleteEvent(ctx, packet.GetSourcePort(), packet.GetSourceChannel(), channel)
		}
	}
}<|MERGE_RESOLUTION|>--- conflicted
+++ resolved
@@ -85,11 +85,7 @@
 	k.SetNextSequenceSend(ctx, sourcePort, sourceChannel, sequence+1)
 	k.SetPacketCommitment(ctx, sourcePort, sourceChannel, packet.GetSequence(), commitment)
 
-<<<<<<< HEAD
-	EmitSendPacketEvent(ctx, packet, &channel, timeoutHeight)
-=======
-	emitSendPacketEvent(sdkCtx, packet, channel, timeoutHeight)
->>>>>>> 1a5c739d
+	EmitSendPacketEvent(sdkCtx, packet, &channel, timeoutHeight)
 
 	k.Logger(ctx).Info(
 		"packet sent",
@@ -194,11 +190,7 @@
 	)
 
 	// emit an event that the relayer can query for
-<<<<<<< HEAD
-	EmitRecvPacketEvent(ctx, packet, &channel)
-=======
-	emitRecvPacketEvent(sdkCtx, packet, channel)
->>>>>>> 1a5c739d
+	EmitRecvPacketEvent(sdkCtx, packet, &channel)
 
 	return channel.Version, nil
 }
@@ -223,11 +215,7 @@
 		// by the increase of the recvStartSequence.
 		_, found := k.GetPacketReceipt(ctx, packet.GetDestPort(), packet.GetDestChannel(), packet.GetSequence())
 		if found {
-<<<<<<< HEAD
-			EmitRecvPacketEvent(ctx, packet, &channel)
-=======
-			emitRecvPacketEvent(sdkCtx, packet, channel)
->>>>>>> 1a5c739d
+			EmitRecvPacketEvent(sdkCtx, packet, &channel)
 			// This error indicates that the packet has already been relayed. Core IBC will
 			// treat this error as a no-op in order to prevent an entire relay transaction
 			// from failing and consuming unnecessary fees.
@@ -251,11 +239,7 @@
 		}
 
 		if packet.GetSequence() < nextSequenceRecv {
-<<<<<<< HEAD
-			EmitRecvPacketEvent(ctx, packet, &channel)
-=======
-			emitRecvPacketEvent(sdkCtx, packet, channel)
->>>>>>> 1a5c739d
+			EmitRecvPacketEvent(sdkCtx, packet, &channel)
 			// This error indicates that the packet has already been relayed. Core IBC will
 			// treat this error as a no-op in order to prevent an entire relay transaction
 			// from failing and consuming unnecessary fees.
@@ -350,12 +334,8 @@
 		"dst_channel", packet.GetDestChannel(),
 	)
 
-<<<<<<< HEAD
-	EmitWriteAcknowledgementEvent(ctx, packet.(types.Packet), &channel, bz)
-=======
 	sdkCtx := sdk.UnwrapSDKContext(ctx) // TODO: https://github.com/cosmos/ibc-go/issues/7223
-	emitWriteAcknowledgementEvent(sdkCtx, packet.(types.Packet), channel, bz)
->>>>>>> 1a5c739d
+	EmitWriteAcknowledgementEvent(sdkCtx, packet.(types.Packet), &channel, bz)
 
 	return nil
 }
