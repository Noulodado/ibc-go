--- conflicted
+++ resolved
@@ -26,7 +26,6 @@
 	var (
 		path        *ibctesting.Path
 		packet      types.Packet
-		chanCap     *capabilitytypes.Capability
 		nextSeqRecv uint64
 		ordered     bool
 		expError    *errorsmod.Error
@@ -47,8 +46,6 @@
 			// need to update chainA's client representing chainB to prove missing ack
 			err = path.EndpointA.UpdateClient()
 			suite.Require().NoError(err)
-
-			chanCap = suite.chainA.GetChannelCapability(path.EndpointA.ChannelConfig.PortID, path.EndpointA.ChannelID)
 		}, true},
 		{"success: UNORDERED", func() {
 			ordered = false
@@ -62,7 +59,6 @@
 			// need to update chainA's client representing chainB to prove missing ack
 			err = path.EndpointA.UpdateClient()
 			suite.Require().NoError(err)
-			chanCap = suite.chainA.GetChannelCapability(path.EndpointA.ChannelConfig.PortID, path.EndpointA.ChannelID)
 		}, true},
 		{"packet already timed out: ORDERED", func() {
 			expError = types.ErrNoOpMsg
@@ -224,7 +220,7 @@
 				}
 			}
 
-			channelVersion, err := suite.chainA.App.GetIBCKeeper().ChannelKeeper.TimeoutPacket(suite.chainA.GetContext(), chanCap, packet, proof, proofHeight, nextSeqRecv)
+			channelVersion, err := suite.chainA.App.GetIBCKeeper().ChannelKeeper.TimeoutPacket(suite.chainA.GetContext(), packet, proof, proofHeight, nextSeqRecv)
 
 			if tc.expPass {
 				suite.Require().NoError(err)
@@ -277,45 +273,6 @@
 				// Check channel has been closed
 				channel := path.EndpointA.GetChannel()
 				suite.Require().Equal(channel.State, types.CLOSED)
-			},
-			nil,
-		},
-		{
-<<<<<<< HEAD
-			"incorrect capability ORDERED",
-			func() {
-				path.SetChannelOrdered()
-				path.Setup()
-
-				timeoutHeight := clienttypes.GetSelfHeight(suite.chainB.GetContext())
-				timeoutTimestamp := uint64(suite.chainB.GetContext().BlockTime().UnixNano())
-
-				sequence, err := path.EndpointA.SendPacket(timeoutHeight, timeoutTimestamp, ibctesting.MockPacketData)
-				suite.Require().NoError(err)
-
-				packet = types.NewPacket(ibctesting.MockPacketData, sequence, path.EndpointA.ChannelConfig.PortID, path.EndpointA.ChannelID, path.EndpointB.ChannelConfig.PortID, path.EndpointB.ChannelID, timeoutHeight, timeoutTimestamp)
-				chanCap = capabilitytypes.NewCapability(100)
-			},
-			func(packetCommitment []byte, err error) {
-				suite.Require().Error(err)
-				suite.Require().ErrorIs(err, types.ErrChannelCapabilityNotFound)
-
-				// packet sent, never deleted.
-				suite.Require().NotNil(packetCommitment)
-=======
-			"channel not found",
-			func() {
-				// use wrong channel naming
-				path.Setup()
-				packet = types.NewPacket(ibctesting.MockPacketData, 1, ibctesting.InvalidID, ibctesting.InvalidID, path.EndpointB.ChannelConfig.PortID, path.EndpointB.ChannelID, defaultTimeoutHeight, disabledTimeoutTimestamp)
-			},
-			func(packetCommitment []byte, err error) {
-				suite.Require().Error(err)
-				suite.Require().ErrorIs(err, types.ErrChannelNotFound)
-
-				// packet never sent.
-				suite.Require().Nil(packetCommitment)
->>>>>>> 1a5c739d
 			},
 			nil,
 		},
@@ -518,11 +475,7 @@
 
 			tc.malleate()
 
-<<<<<<< HEAD
-			err := suite.chainA.App.GetIBCKeeper().ChannelKeeper.TimeoutExecuted(ctx, path.EndpointA.GetChannel(), chanCap, packet)
-=======
-			err := suite.chainA.App.GetIBCKeeper().ChannelKeeper.TimeoutExecuted(ctx, packet)
->>>>>>> 1a5c739d
+			err := suite.chainA.App.GetIBCKeeper().ChannelKeeper.TimeoutExecuted(ctx, path.EndpointA.GetChannel(), packet)
 			pc := suite.chainA.App.GetIBCKeeper().ChannelKeeper.GetPacketCommitment(ctx, packet.GetSourcePort(), packet.GetSourceChannel(), packet.GetSequence())
 
 			tc.expResult(pc, err)
