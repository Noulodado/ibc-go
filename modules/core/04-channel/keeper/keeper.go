--- conflicted
+++ resolved
@@ -572,7 +572,6 @@
 	store.Delete(host.ChannelUpgradeTimeoutKey(portID, channelID))
 }
 
-<<<<<<< HEAD
 // GetUpgrade returns the proposed upgrade for the provided port and channel identifers.
 func (k Keeper) GetUpgrade(ctx sdk.Context, portID, channelID string) (types.Upgrade, bool) {
 	store := ctx.KVStore(k.storeKey)
@@ -594,8 +593,6 @@
 	store.Set(host.ChannelUpgradeKey(portID, channelID), bz)
 }
 
-=======
->>>>>>> 34e800c6
 // ValidateUpgradeFields validates the proposed upgrade fields against the existing channel.
 // It returns an error if the following constraints are not met:
 // - there exists at least one valid proposed change to the existing channel fields
@@ -603,18 +600,9 @@
 // - the proposed connection hops do not exist
 // - the proposed version is non-empty (checked in UpgradeFields.ValidateBasic())
 // - the proposed connection hops are not open
-<<<<<<< HEAD
-func (k Keeper) ValidateUpgradeFields(ctx sdk.Context, proposedUpgrade types.ModifiableUpgradeFields, existingChannel types.Channel) error {
-	currentFields := types.ModifiableUpgradeFields{
-		Ordering:       existingChannel.Ordering,
-		ConnectionHops: existingChannel.ConnectionHops,
-		Version:        existingChannel.Version,
-	}
-=======
 func (k Keeper) ValidateUpgradeFields(ctx sdk.Context, proposedUpgrade types.UpgradeFields, existingChannel types.Channel) error {
 	currentFields := extractUpgradeFields(existingChannel)
 
->>>>>>> 34e800c6
 	if reflect.DeepEqual(proposedUpgrade, currentFields) {
 		return errorsmod.Wrap(types.ErrChannelExists, "existing channel end is identical to proposed upgrade channel end")
 	}
@@ -623,9 +611,6 @@
 		return errorsmod.Wrap(types.ErrInvalidChannelOrdering, "channel ordering must be a subset of the new ordering")
 	}
 
-<<<<<<< HEAD
-	return k.connectionKeeper.CheckIsOpen(ctx, proposedUpgrade.ConnectionHops[0])
-=======
 	connectionID := proposedUpgrade.ConnectionHops[0]
 	connection, err := k.GetConnection(ctx, connectionID)
 	if err != nil {
@@ -649,7 +634,6 @@
 		ConnectionHops: channel.ConnectionHops,
 		Version:        channel.Version,
 	}
->>>>>>> 34e800c6
 }
 
 // common functionality for IteratePacketCommitment and IteratePacketAcknowledgement
