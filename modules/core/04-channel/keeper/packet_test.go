--- conflicted
+++ resolved
@@ -848,15 +848,9 @@
 			},
 		},
 		{
-<<<<<<< HEAD
 			name: "success on channel in flushing state",
 			malleate: func() {
 				// setup uses an UNORDERED channel
-=======
-			name: "packet already acknowledged ordered channel (no-op)",
-			malleate: func() {
-				path.SetChannelOrdered()
->>>>>>> 432db298
 				suite.coordinator.Setup(path)
 
 				// create packet commitment
@@ -870,7 +864,6 @@
 
 				channelCap = suite.chainA.GetChannelCapability(path.EndpointA.ChannelConfig.PortID, path.EndpointA.ChannelID)
 
-<<<<<<< HEAD
 				channel := path.EndpointA.GetChannel()
 				channel.State = types.FLUSHING
 
@@ -938,134 +931,12 @@
 			name: "success on channel in flushing state with timeout passed",
 			malleate: func() {
 				// setup uses an UNORDERED channel
-=======
-				err = path.EndpointA.AcknowledgePacket(packet, ack.Acknowledgement())
-				suite.Require().NoError(err)
-			},
-			expResult: func(commitment []byte, err error) {
-				suite.Require().Error(err)
-				suite.Require().ErrorIs(err, types.ErrNoOpMsg)
-				suite.Require().Nil(commitment)
-			},
-		},
-		{
-			name: "packet already acknowledged unordered channel (no-op)",
-			malleate: func() {
-				// setup uses an UNORDERED channel
-				suite.coordinator.Setup(path)
-
-				// create packet commitment
-				sequence, err := path.EndpointA.SendPacket(defaultTimeoutHeight, disabledTimeoutTimestamp, ibctesting.MockPacketData)
-				suite.Require().NoError(err)
-
-				// create packet receipt and acknowledgement
-				packet = types.NewPacket(ibctesting.MockPacketData, sequence, path.EndpointA.ChannelConfig.PortID, path.EndpointA.ChannelID, path.EndpointB.ChannelConfig.PortID, path.EndpointB.ChannelID, defaultTimeoutHeight, disabledTimeoutTimestamp)
-				err = path.EndpointB.RecvPacket(packet)
-				suite.Require().NoError(err)
-
-				channelCap = suite.chainA.GetChannelCapability(path.EndpointA.ChannelConfig.PortID, path.EndpointA.ChannelID)
-
-				err = path.EndpointA.AcknowledgePacket(packet, ack.Acknowledgement())
-				suite.Require().NoError(err)
-			},
-			expResult: func(commitment []byte, err error) {
-				suite.Require().Error(err)
-				suite.Require().ErrorIs(err, types.ErrNoOpMsg)
-				suite.Require().Nil(commitment)
-			},
-		},
-		{
-			name: "channel not found",
-			malleate: func() {
-				// use wrong channel naming
-				suite.coordinator.Setup(path)
-
-				// create packet commitment
-				sequence, err := path.EndpointA.SendPacket(defaultTimeoutHeight, disabledTimeoutTimestamp, ibctesting.MockPacketData)
-				suite.Require().NoError(err)
-
-				packet = types.NewPacket(ibctesting.MockPacketData, sequence, ibctesting.InvalidID, ibctesting.InvalidID, path.EndpointB.ChannelConfig.PortID, path.EndpointB.ChannelID, defaultTimeoutHeight, disabledTimeoutTimestamp)
-			},
-			expResult: func(commitment []byte, err error) {
-				suite.Require().Error(err)
-				suite.Require().ErrorIs(err, types.ErrChannelNotFound)
-				suite.Require().NotNil(commitment)
-			},
-		},
-		{
-			name: "channel not open",
-			malleate: func() {
-				suite.coordinator.Setup(path)
-
-				// create packet commitment
-				sequence, err := path.EndpointA.SendPacket(defaultTimeoutHeight, disabledTimeoutTimestamp, ibctesting.MockPacketData)
-				suite.Require().NoError(err)
-
-				packet = types.NewPacket(ibctesting.MockPacketData, sequence, path.EndpointA.ChannelConfig.PortID, path.EndpointA.ChannelID, path.EndpointB.ChannelConfig.PortID, path.EndpointB.ChannelID, defaultTimeoutHeight, disabledTimeoutTimestamp)
-
-				err = path.EndpointA.SetChannelState(types.CLOSED)
-				suite.Require().NoError(err)
-				channelCap = suite.chainA.GetChannelCapability(path.EndpointA.ChannelConfig.PortID, path.EndpointA.ChannelID)
-			},
-			expResult: func(commitment []byte, err error) {
-				suite.Require().Error(err)
-				suite.Require().ErrorIs(err, types.ErrInvalidChannelState)
-				suite.Require().NotNil(commitment)
-			},
-		},
-		{
-			name: "capability authentication failed ORDERED",
-			malleate: func() {
-				path.SetChannelOrdered()
-				suite.coordinator.Setup(path)
-
-				// create packet commitment
-				sequence, err := path.EndpointA.SendPacket(defaultTimeoutHeight, disabledTimeoutTimestamp, ibctesting.MockPacketData)
-				suite.Require().NoError(err)
-
-				// create packet receipt and acknowledgement
-				packet = types.NewPacket(ibctesting.MockPacketData, sequence, path.EndpointA.ChannelConfig.PortID, path.EndpointA.ChannelID, path.EndpointB.ChannelConfig.PortID, path.EndpointB.ChannelID, defaultTimeoutHeight, disabledTimeoutTimestamp)
-				err = path.EndpointB.RecvPacket(packet)
-				suite.Require().NoError(err)
-
-				channelCap = capabilitytypes.NewCapability(3)
-			},
-			expResult: func(commitment []byte, err error) {
-				suite.Require().Error(err)
-				suite.Require().ErrorIs(err, types.ErrInvalidChannelCapability)
-				suite.Require().NotNil(commitment)
-			},
-		},
-		{
-			name: "packet destination port ≠ channel counterparty port",
-			malleate: func() {
-				suite.coordinator.Setup(path)
-
-				// create packet commitment
-				sequence, err := path.EndpointA.SendPacket(defaultTimeoutHeight, disabledTimeoutTimestamp, ibctesting.MockPacketData)
-				suite.Require().NoError(err)
-
-				// use wrong port for dest
-				packet = types.NewPacket(ibctesting.MockPacketData, sequence, path.EndpointA.ChannelConfig.PortID, path.EndpointA.ChannelID, ibctesting.InvalidID, path.EndpointB.ChannelID, defaultTimeoutHeight, disabledTimeoutTimestamp)
-				channelCap = suite.chainA.GetChannelCapability(path.EndpointA.ChannelConfig.PortID, path.EndpointA.ChannelID)
-			},
-			expResult: func(commitment []byte, err error) {
-				suite.Require().Error(err)
-				suite.Require().ErrorIs(err, types.ErrInvalidPacket)
-				suite.Require().NotNil(commitment)
-			},
-		},
-		{
-			name: "packet destination channel ID ≠ channel counterparty channel ID",
-			malleate: func() {
->>>>>>> 432db298
-				suite.coordinator.Setup(path)
-
-				// create packet commitment
-				sequence, err := path.EndpointA.SendPacket(defaultTimeoutHeight, disabledTimeoutTimestamp, ibctesting.MockPacketData)
-				suite.Require().NoError(err)
-
-<<<<<<< HEAD
+				suite.coordinator.Setup(path)
+
+				// create packet commitment
+				sequence, err := path.EndpointA.SendPacket(defaultTimeoutHeight, disabledTimeoutTimestamp, ibctesting.MockPacketData)
+				suite.Require().NoError(err)
+
 				// create packet receipt and acknowledgement
 				packet = types.NewPacket(ibctesting.MockPacketData, sequence, path.EndpointA.ChannelConfig.PortID, path.EndpointA.ChannelID, path.EndpointB.ChannelConfig.PortID, path.EndpointB.ChannelID, defaultTimeoutHeight, disabledTimeoutTimestamp)
 				err = path.EndpointB.RecvPacket(packet)
@@ -1111,7 +982,162 @@
 			name: "packet already acknowledged ordered channel (no-op)",
 			malleate: func() {
 				path.SetChannelOrdered()
-=======
+				suite.coordinator.Setup(path)
+
+				// create packet commitment
+				sequence, err := path.EndpointA.SendPacket(defaultTimeoutHeight, disabledTimeoutTimestamp, ibctesting.MockPacketData)
+				suite.Require().NoError(err)
+
+				// create packet receipt and acknowledgement
+				packet = types.NewPacket(ibctesting.MockPacketData, sequence, path.EndpointA.ChannelConfig.PortID, path.EndpointA.ChannelID, path.EndpointB.ChannelConfig.PortID, path.EndpointB.ChannelID, defaultTimeoutHeight, disabledTimeoutTimestamp)
+				err = path.EndpointB.RecvPacket(packet)
+				suite.Require().NoError(err)
+
+				channelCap = suite.chainA.GetChannelCapability(path.EndpointA.ChannelConfig.PortID, path.EndpointA.ChannelID)
+
+				err = path.EndpointA.AcknowledgePacket(packet, ack.Acknowledgement())
+				suite.Require().NoError(err)
+			},
+			expResult: func(commitment []byte, err error) {
+				suite.Require().Error(err)
+				suite.Require().ErrorIs(err, types.ErrNoOpMsg)
+				suite.Require().Nil(commitment)
+			},
+		},
+		{
+			name: "packet already acknowledged unordered channel (no-op)",
+			malleate: func() {
+				// setup uses an UNORDERED channel
+				suite.coordinator.Setup(path)
+
+				// create packet commitment
+				sequence, err := path.EndpointA.SendPacket(defaultTimeoutHeight, disabledTimeoutTimestamp, ibctesting.MockPacketData)
+				suite.Require().NoError(err)
+
+				// create packet receipt and acknowledgement
+				packet = types.NewPacket(ibctesting.MockPacketData, sequence, path.EndpointA.ChannelConfig.PortID, path.EndpointA.ChannelID, path.EndpointB.ChannelConfig.PortID, path.EndpointB.ChannelID, defaultTimeoutHeight, disabledTimeoutTimestamp)
+				err = path.EndpointB.RecvPacket(packet)
+				suite.Require().NoError(err)
+
+				channelCap = suite.chainA.GetChannelCapability(path.EndpointA.ChannelConfig.PortID, path.EndpointA.ChannelID)
+
+				err = path.EndpointA.AcknowledgePacket(packet, ack.Acknowledgement())
+				suite.Require().NoError(err)
+			},
+			expResult: func(commitment []byte, err error) {
+				suite.Require().Error(err)
+				suite.Require().ErrorIs(err, types.ErrNoOpMsg)
+				suite.Require().Nil(commitment)
+			},
+		},
+		{
+			name: "channel not found",
+			malleate: func() {
+				// use wrong channel naming
+				suite.coordinator.Setup(path)
+
+				// create packet commitment
+				sequence, err := path.EndpointA.SendPacket(defaultTimeoutHeight, disabledTimeoutTimestamp, ibctesting.MockPacketData)
+				suite.Require().NoError(err)
+
+				packet = types.NewPacket(ibctesting.MockPacketData, sequence, ibctesting.InvalidID, ibctesting.InvalidID, path.EndpointB.ChannelConfig.PortID, path.EndpointB.ChannelID, defaultTimeoutHeight, disabledTimeoutTimestamp)
+			},
+			expResult: func(commitment []byte, err error) {
+				suite.Require().Error(err)
+				suite.Require().ErrorIs(err, types.ErrChannelNotFound)
+				suite.Require().NotNil(commitment)
+			},
+		},
+		{
+			name: "channel not open",
+			malleate: func() {
+				suite.coordinator.Setup(path)
+
+				// create packet commitment
+				sequence, err := path.EndpointA.SendPacket(defaultTimeoutHeight, disabledTimeoutTimestamp, ibctesting.MockPacketData)
+				suite.Require().NoError(err)
+
+				packet = types.NewPacket(ibctesting.MockPacketData, sequence, path.EndpointA.ChannelConfig.PortID, path.EndpointA.ChannelID, path.EndpointB.ChannelConfig.PortID, path.EndpointB.ChannelID, defaultTimeoutHeight, disabledTimeoutTimestamp)
+
+				err = path.EndpointA.SetChannelState(types.CLOSED)
+				suite.Require().NoError(err)
+				channelCap = suite.chainA.GetChannelCapability(path.EndpointA.ChannelConfig.PortID, path.EndpointA.ChannelID)
+			},
+			expResult: func(commitment []byte, err error) {
+				suite.Require().Error(err)
+				suite.Require().ErrorIs(err, types.ErrInvalidChannelState)
+				suite.Require().NotNil(commitment)
+			},
+		},
+		{
+			name: "channel in flush complete state",
+			malleate: func() {
+				suite.coordinator.Setup(path)
+				packet = types.NewPacket(ibctesting.MockPacketData, 1, path.EndpointA.ChannelConfig.PortID, path.EndpointA.ChannelID, path.EndpointB.ChannelConfig.PortID, path.EndpointB.ChannelID, defaultTimeoutHeight, disabledTimeoutTimestamp)
+				channelCap = suite.chainA.GetChannelCapability(path.EndpointA.ChannelConfig.PortID, path.EndpointA.ChannelID)
+
+				channel := path.EndpointA.GetChannel()
+				channel.State = types.FLUSHCOMPLETE
+
+				path.EndpointA.SetChannel(channel)
+			},
+			expResult: func(commitment []byte, err error) {
+				suite.Require().Error(err)
+				suite.Require().ErrorIs(err, types.ErrInvalidChannelState)
+				suite.Require().Nil(commitment)
+			},
+		},
+		{
+			name: "capability authentication failed ORDERED",
+			malleate: func() {
+				path.SetChannelOrdered()
+				suite.coordinator.Setup(path)
+
+				// create packet commitment
+				sequence, err := path.EndpointA.SendPacket(defaultTimeoutHeight, disabledTimeoutTimestamp, ibctesting.MockPacketData)
+				suite.Require().NoError(err)
+
+				// create packet receipt and acknowledgement
+				packet = types.NewPacket(ibctesting.MockPacketData, sequence, path.EndpointA.ChannelConfig.PortID, path.EndpointA.ChannelID, path.EndpointB.ChannelConfig.PortID, path.EndpointB.ChannelID, defaultTimeoutHeight, disabledTimeoutTimestamp)
+				err = path.EndpointB.RecvPacket(packet)
+				suite.Require().NoError(err)
+
+				channelCap = capabilitytypes.NewCapability(3)
+			},
+			expResult: func(commitment []byte, err error) {
+				suite.Require().Error(err)
+				suite.Require().ErrorIs(err, types.ErrInvalidChannelCapability)
+				suite.Require().NotNil(commitment)
+			},
+		},
+		{
+			name: "packet destination port ≠ channel counterparty port",
+			malleate: func() {
+				suite.coordinator.Setup(path)
+
+				// create packet commitment
+				sequence, err := path.EndpointA.SendPacket(defaultTimeoutHeight, disabledTimeoutTimestamp, ibctesting.MockPacketData)
+				suite.Require().NoError(err)
+
+				// use wrong port for dest
+				packet = types.NewPacket(ibctesting.MockPacketData, sequence, path.EndpointA.ChannelConfig.PortID, path.EndpointA.ChannelID, ibctesting.InvalidID, path.EndpointB.ChannelID, defaultTimeoutHeight, disabledTimeoutTimestamp)
+				channelCap = suite.chainA.GetChannelCapability(path.EndpointA.ChannelConfig.PortID, path.EndpointA.ChannelID)
+			},
+			expResult: func(commitment []byte, err error) {
+				suite.Require().Error(err)
+				suite.Require().ErrorIs(err, types.ErrInvalidPacket)
+				suite.Require().NotNil(commitment)
+			},
+		},
+		{
+			name: "packet destination channel ID ≠ channel counterparty channel ID",
+			malleate: func() {
+				suite.coordinator.Setup(path)
+
+				// create packet commitment
+				sequence, err := path.EndpointA.SendPacket(defaultTimeoutHeight, disabledTimeoutTimestamp, ibctesting.MockPacketData)
+				suite.Require().NoError(err)
+
 				// use wrong channel for dest
 				packet = types.NewPacket(ibctesting.MockPacketData, sequence, path.EndpointA.ChannelConfig.PortID, path.EndpointA.ChannelID, path.EndpointB.ChannelConfig.PortID, ibctesting.InvalidID, defaultTimeoutHeight, disabledTimeoutTimestamp)
 				channelCap = suite.chainA.GetChannelCapability(path.EndpointA.ChannelConfig.PortID, path.EndpointA.ChannelID)
@@ -1199,134 +1225,11 @@
 				// skip error code check since error occurs in light-clients
 
 				// ack never written
->>>>>>> 432db298
-				suite.coordinator.Setup(path)
-
-				// create packet commitment
-				sequence, err := path.EndpointA.SendPacket(defaultTimeoutHeight, disabledTimeoutTimestamp, ibctesting.MockPacketData)
-				suite.Require().NoError(err)
-<<<<<<< HEAD
-
-				// create packet receipt and acknowledgement
-				packet = types.NewPacket(ibctesting.MockPacketData, sequence, path.EndpointA.ChannelConfig.PortID, path.EndpointA.ChannelID, path.EndpointB.ChannelConfig.PortID, path.EndpointB.ChannelID, defaultTimeoutHeight, disabledTimeoutTimestamp)
-				err = path.EndpointB.RecvPacket(packet)
-				suite.Require().NoError(err)
-
-				channelCap = suite.chainA.GetChannelCapability(path.EndpointA.ChannelConfig.PortID, path.EndpointA.ChannelID)
-
-				err = path.EndpointA.AcknowledgePacket(packet, ack.Acknowledgement())
-				suite.Require().NoError(err)
-			},
-			expResult: func(commitment []byte, err error) {
-				suite.Require().Error(err)
-				suite.Require().ErrorIs(err, types.ErrNoOpMsg)
-				suite.Require().Nil(commitment)
-			},
-		},
-		{
-			name: "packet already acknowledged unordered channel (no-op)",
-			malleate: func() {
-				// setup uses an UNORDERED channel
-				suite.coordinator.Setup(path)
-
-				// create packet commitment
-				sequence, err := path.EndpointA.SendPacket(defaultTimeoutHeight, disabledTimeoutTimestamp, ibctesting.MockPacketData)
-				suite.Require().NoError(err)
-
-				// create packet receipt and acknowledgement
-				packet = types.NewPacket(ibctesting.MockPacketData, sequence, path.EndpointA.ChannelConfig.PortID, path.EndpointA.ChannelID, path.EndpointB.ChannelConfig.PortID, path.EndpointB.ChannelID, defaultTimeoutHeight, disabledTimeoutTimestamp)
-				err = path.EndpointB.RecvPacket(packet)
-				suite.Require().NoError(err)
-
-				channelCap = suite.chainA.GetChannelCapability(path.EndpointA.ChannelConfig.PortID, path.EndpointA.ChannelID)
-
-				err = path.EndpointA.AcknowledgePacket(packet, ack.Acknowledgement())
-				suite.Require().NoError(err)
-			},
-			expResult: func(commitment []byte, err error) {
-				suite.Require().Error(err)
-				suite.Require().ErrorIs(err, types.ErrNoOpMsg)
-				suite.Require().Nil(commitment)
-			},
-		},
-		{
-			name: "channel not found",
-			malleate: func() {
-				// use wrong channel naming
-				suite.coordinator.Setup(path)
-				packet = types.NewPacket(ibctesting.MockPacketData, 1, ibctesting.InvalidID, ibctesting.InvalidID, path.EndpointB.ChannelConfig.PortID, path.EndpointB.ChannelID, defaultTimeoutHeight, disabledTimeoutTimestamp)
-			},
-			expResult: func(commitment []byte, err error) {
-				suite.Require().Error(err)
-				suite.Require().ErrorIs(err, types.ErrChannelNotFound)
-				suite.Require().Nil(commitment)
-			},
-		},
-		{
-			name: "channel not open",
-			malleate: func() {
-				suite.coordinator.Setup(path)
-				packet = types.NewPacket(ibctesting.MockPacketData, 1, path.EndpointA.ChannelConfig.PortID, path.EndpointA.ChannelID, path.EndpointB.ChannelConfig.PortID, path.EndpointB.ChannelID, defaultTimeoutHeight, disabledTimeoutTimestamp)
-
-				err := path.EndpointA.SetChannelState(types.CLOSED)
-				suite.Require().NoError(err)
-				channelCap = suite.chainA.GetChannelCapability(path.EndpointA.ChannelConfig.PortID, path.EndpointA.ChannelID)
-			},
-			expResult: func(commitment []byte, err error) {
-				suite.Require().Error(err)
-				suite.Require().ErrorIs(err, types.ErrInvalidChannelState)
-				suite.Require().Nil(commitment)
-			},
-		},
-		{
-			name: "channel in flush complete state",
-			malleate: func() {
-				suite.coordinator.Setup(path)
-				packet = types.NewPacket(ibctesting.MockPacketData, 1, path.EndpointA.ChannelConfig.PortID, path.EndpointA.ChannelID, path.EndpointB.ChannelConfig.PortID, path.EndpointB.ChannelID, defaultTimeoutHeight, disabledTimeoutTimestamp)
-				channelCap = suite.chainA.GetChannelCapability(path.EndpointA.ChannelConfig.PortID, path.EndpointA.ChannelID)
-
-				channel := path.EndpointA.GetChannel()
-				channel.State = types.FLUSHCOMPLETE
-
-				path.EndpointA.SetChannel(channel)
-			},
-			expResult: func(commitment []byte, err error) {
-				suite.Require().Error(err)
-				suite.Require().ErrorIs(err, types.ErrInvalidChannelState)
-				suite.Require().Nil(commitment)
-			},
-		},
-		{
-			name: "capability authentication failed ORDERED",
-			malleate: func() {
-				path.SetChannelOrdered()
-				suite.coordinator.Setup(path)
-
-				// create packet commitment
-				sequence, err := path.EndpointA.SendPacket(defaultTimeoutHeight, disabledTimeoutTimestamp, ibctesting.MockPacketData)
-				suite.Require().NoError(err)
-
-				// create packet receipt and acknowledgement
-				packet = types.NewPacket(ibctesting.MockPacketData, sequence, path.EndpointA.ChannelConfig.PortID, path.EndpointA.ChannelID, path.EndpointB.ChannelConfig.PortID, path.EndpointB.ChannelID, defaultTimeoutHeight, disabledTimeoutTimestamp)
-				err = path.EndpointB.RecvPacket(packet)
-				suite.Require().NoError(err)
-
-				channelCap = capabilitytypes.NewCapability(3)
-			},
-			expResult: func(commitment []byte, err error) {
-				suite.Require().Error(err)
-				suite.Require().ErrorIs(err, types.ErrInvalidChannelCapability)
-				suite.Require().NotNil(commitment)
-			},
-		},
-		{
-			name: "packet destination port ≠ channel counterparty port",
-			malleate: func() {
-				suite.coordinator.Setup(path)
-
-				// use wrong port for dest
-				packet = types.NewPacket(ibctesting.MockPacketData, 1, path.EndpointA.ChannelConfig.PortID, path.EndpointA.ChannelID, ibctesting.InvalidID, path.EndpointB.ChannelID, defaultTimeoutHeight, disabledTimeoutTimestamp)
-=======
+				suite.coordinator.Setup(path)
+
+				// create packet commitment
+				sequence, err := path.EndpointA.SendPacket(defaultTimeoutHeight, disabledTimeoutTimestamp, ibctesting.MockPacketData)
+				suite.Require().NoError(err)
 				packet = types.NewPacket(ibctesting.MockPacketData, sequence, path.EndpointA.ChannelConfig.PortID, path.EndpointA.ChannelID, path.EndpointB.ChannelConfig.PortID, path.EndpointB.ChannelID, defaultTimeoutHeight, disabledTimeoutTimestamp)
 				channelCap = suite.chainA.GetChannelCapability(path.EndpointA.ChannelConfig.PortID, path.EndpointA.ChannelID)
 			},
@@ -1381,167 +1284,12 @@
 
 				ibcStore.Delete(host.NextSequenceAckKey(path.EndpointA.ChannelConfig.PortID, path.EndpointA.ChannelID))
 
->>>>>>> 432db298
-				channelCap = suite.chainA.GetChannelCapability(path.EndpointA.ChannelConfig.PortID, path.EndpointA.ChannelID)
-			},
-			expResult: func(commitment []byte, err error) {
-				suite.Require().Error(err)
-<<<<<<< HEAD
-				suite.Require().ErrorIs(err, types.ErrInvalidPacket)
-			},
-		},
-		{
-			name: "packet destination channel ID ≠ channel counterparty channel ID",
-			malleate: func() {
-				suite.coordinator.Setup(path)
-
-				// use wrong channel for dest
-				packet = types.NewPacket(ibctesting.MockPacketData, 1, path.EndpointA.ChannelConfig.PortID, path.EndpointA.ChannelID, path.EndpointB.ChannelConfig.PortID, ibctesting.InvalidID, defaultTimeoutHeight, disabledTimeoutTimestamp)
-				channelCap = suite.chainA.GetChannelCapability(path.EndpointA.ChannelConfig.PortID, path.EndpointA.ChannelID)
-			},
-			expResult: func(commitment []byte, err error) {
-				suite.Require().Error(err)
-				suite.Require().ErrorIs(err, types.ErrInvalidPacket)
-			},
-		},
-		{
-			name: "connection not found",
-			malleate: func() {
-				suite.coordinator.Setup(path)
-
-				// pass channel check
-				suite.chainA.App.GetIBCKeeper().ChannelKeeper.SetChannel(
-					suite.chainA.GetContext(),
-					path.EndpointA.ChannelConfig.PortID, path.EndpointA.ChannelID,
-					types.NewChannel(types.OPEN, types.ORDERED, types.NewCounterparty(path.EndpointB.ChannelConfig.PortID, path.EndpointB.ChannelID), []string{"connection-1000"}, path.EndpointA.ChannelConfig.Version),
-				)
-				packet = types.NewPacket(ibctesting.MockPacketData, 1, path.EndpointA.ChannelConfig.PortID, path.EndpointA.ChannelID, path.EndpointB.ChannelConfig.PortID, path.EndpointB.ChannelID, defaultTimeoutHeight, disabledTimeoutTimestamp)
-				suite.chainA.CreateChannelCapability(suite.chainA.GetSimApp().ScopedIBCMockKeeper, path.EndpointA.ChannelConfig.PortID, path.EndpointA.ChannelID)
-				channelCap = suite.chainA.GetChannelCapability(path.EndpointA.ChannelConfig.PortID, path.EndpointA.ChannelID)
-			},
-			expResult: func(commitment []byte, err error) {
-				suite.Require().Error(err)
-				suite.Require().ErrorIs(err, connectiontypes.ErrConnectionNotFound)
-			},
-		},
-		{
-			name: "connection not OPEN",
-			malleate: func() {
-				suite.coordinator.SetupClients(path)
-				// connection on chainA is in INIT
-				err := path.EndpointA.ConnOpenInit()
-				suite.Require().NoError(err)
-
-				// pass channel check
-				suite.chainA.App.GetIBCKeeper().ChannelKeeper.SetChannel(
-					suite.chainA.GetContext(),
-					path.EndpointA.ChannelConfig.PortID, path.EndpointA.ChannelID,
-					types.NewChannel(types.OPEN, types.ORDERED, types.NewCounterparty(path.EndpointB.ChannelConfig.PortID, path.EndpointB.ChannelID), []string{path.EndpointA.ConnectionID}, path.EndpointA.ChannelConfig.Version),
-				)
-				packet = types.NewPacket(ibctesting.MockPacketData, 1, path.EndpointA.ChannelConfig.PortID, path.EndpointA.ChannelID, path.EndpointB.ChannelConfig.PortID, path.EndpointB.ChannelID, defaultTimeoutHeight, disabledTimeoutTimestamp)
-				suite.chainA.CreateChannelCapability(suite.chainA.GetSimApp().ScopedIBCMockKeeper, path.EndpointA.ChannelConfig.PortID, path.EndpointA.ChannelID)
-				channelCap = suite.chainA.GetChannelCapability(path.EndpointA.ChannelConfig.PortID, path.EndpointA.ChannelID)
-			},
-			expResult: func(commitment []byte, err error) {
-				suite.Require().Error(err)
-				suite.Require().ErrorIs(err, connectiontypes.ErrInvalidConnectionState)
-			},
-		},
-		{
-			name: "packet hasn't been sent",
-			malleate: func() {
-				// packet commitment never written
-				suite.coordinator.Setup(path)
-				packet = types.NewPacket(ibctesting.MockPacketData, 1, path.EndpointA.ChannelConfig.PortID, path.EndpointA.ChannelID, path.EndpointB.ChannelConfig.PortID, path.EndpointB.ChannelID, defaultTimeoutHeight, disabledTimeoutTimestamp)
-				channelCap = suite.chainA.GetChannelCapability(path.EndpointA.ChannelConfig.PortID, path.EndpointA.ChannelID)
-			},
-			expResult: func(commitment []byte, err error) {
-				suite.Require().Error(err)
-				suite.Require().ErrorIs(err, types.ErrNoOpMsg)
-			},
-		},
-		{
-			name: "packet ack verification failed",
-			malleate: func() {
-				// skip error code check since error occurs in light-clients
-
-				// ack never written
-				suite.coordinator.Setup(path)
-
-				// create packet commitment
-				sequence, err := path.EndpointA.SendPacket(defaultTimeoutHeight, disabledTimeoutTimestamp, ibctesting.MockPacketData)
-				suite.Require().NoError(err)
-				packet = types.NewPacket(ibctesting.MockPacketData, sequence, path.EndpointA.ChannelConfig.PortID, path.EndpointA.ChannelID, path.EndpointB.ChannelConfig.PortID, path.EndpointB.ChannelID, defaultTimeoutHeight, disabledTimeoutTimestamp)
-				channelCap = suite.chainA.GetChannelCapability(path.EndpointA.ChannelConfig.PortID, path.EndpointA.ChannelID)
-			},
-			expResult: func(commitment []byte, err error) {
-				suite.Require().Error(err)
-				suite.Require().ErrorIs(err, commitmenttypes.ErrInvalidProof)
-			},
-		},
-		{
-			name: "packet commitment bytes do not match",
-			malleate: func() {
-				// setup uses an UNORDERED channel
-				suite.coordinator.Setup(path)
-
-				// create packet commitment
-				sequence, err := path.EndpointA.SendPacket(defaultTimeoutHeight, disabledTimeoutTimestamp, ibctesting.MockPacketData)
-				suite.Require().NoError(err)
-
-				// create packet receipt and acknowledgement
-				packet = types.NewPacket(ibctesting.MockPacketData, sequence, path.EndpointA.ChannelConfig.PortID, path.EndpointA.ChannelID, path.EndpointB.ChannelConfig.PortID, path.EndpointB.ChannelID, defaultTimeoutHeight, disabledTimeoutTimestamp)
-				err = path.EndpointB.RecvPacket(packet)
-				suite.Require().NoError(err)
-
-				channelCap = suite.chainA.GetChannelCapability(path.EndpointA.ChannelConfig.PortID, path.EndpointA.ChannelID)
-
-				packet.Data = []byte("invalid packet commitment")
-			},
-			expResult: func(commitment []byte, err error) {
-				suite.Require().Error(err)
-				suite.Require().ErrorIs(err, types.ErrInvalidPacket)
-			},
-		},
-		{
-			name: "next ack sequence not found",
-			malleate: func() {
-				suite.coordinator.SetupConnections(path)
-
-				path.EndpointA.ChannelID = ibctesting.FirstChannelID
-				path.EndpointB.ChannelID = ibctesting.FirstChannelID
-
-				// manually creating channel prevents next sequence acknowledgement from being set
-				suite.chainA.App.GetIBCKeeper().ChannelKeeper.SetChannel(
-					suite.chainA.GetContext(),
-					path.EndpointA.ChannelConfig.PortID, path.EndpointA.ChannelID,
-					types.NewChannel(types.OPEN, types.ORDERED, types.NewCounterparty(path.EndpointB.ChannelConfig.PortID, path.EndpointB.ChannelID), []string{path.EndpointA.ConnectionID}, path.EndpointA.ChannelConfig.Version),
-				)
-
-				packet = types.NewPacket(ibctesting.MockPacketData, 1, path.EndpointA.ChannelConfig.PortID, path.EndpointA.ChannelID, path.EndpointB.ChannelConfig.PortID, path.EndpointB.ChannelID, defaultTimeoutHeight, disabledTimeoutTimestamp)
-				// manually set packet commitment
-				suite.chainA.App.GetIBCKeeper().ChannelKeeper.SetPacketCommitment(suite.chainA.GetContext(), path.EndpointA.ChannelConfig.PortID, path.EndpointA.ChannelID, packet.GetSequence(), types.CommitPacket(suite.chainA.App.AppCodec(), packet))
-
-				// manually set packet acknowledgement and capability
-				suite.chainB.App.GetIBCKeeper().ChannelKeeper.SetPacketAcknowledgement(suite.chainB.GetContext(), path.EndpointB.ChannelConfig.PortID, path.EndpointB.ChannelID, packet.GetSequence(), types.CommitAcknowledgement(ack.Acknowledgement()))
-
-				suite.chainA.CreateChannelCapability(suite.chainA.GetSimApp().ScopedIBCMockKeeper, path.EndpointA.ChannelConfig.PortID, path.EndpointA.ChannelID)
-				channelCap = suite.chainA.GetChannelCapability(path.EndpointA.ChannelConfig.PortID, path.EndpointA.ChannelID)
-
-				suite.coordinator.CommitBlock(path.EndpointA.Chain, path.EndpointB.Chain)
-
-				err := path.EndpointA.UpdateClient()
-				suite.Require().NoError(err)
-				err = path.EndpointB.UpdateClient()
-				suite.Require().NoError(err)
-			},
-			expResult: func(commitment []byte, err error) {
-				suite.Require().Error(err)
-				suite.Require().ErrorIs(err, types.ErrSequenceAckNotFound)
-=======
+				channelCap = suite.chainA.GetChannelCapability(path.EndpointA.ChannelConfig.PortID, path.EndpointA.ChannelID)
+			},
+			expResult: func(commitment []byte, err error) {
+				suite.Require().Error(err)
 				suite.Require().ErrorIs(err, types.ErrSequenceAckNotFound)
 				suite.Require().NotNil(commitment)
->>>>>>> 432db298
 			},
 		},
 		{
@@ -1566,10 +1314,7 @@
 			expResult: func(commitment []byte, err error) {
 				suite.Require().Error(err)
 				suite.Require().ErrorIs(err, types.ErrPacketSequenceOutOfOrder)
-<<<<<<< HEAD
-=======
 				suite.Require().NotNil(commitment)
->>>>>>> 432db298
 			},
 		},
 	}
@@ -1588,11 +1333,7 @@
 
 			err := suite.chainA.App.GetIBCKeeper().ChannelKeeper.AcknowledgePacket(suite.chainA.GetContext(), channelCap, packet, ack.Acknowledgement(), proof, proofHeight)
 
-<<<<<<< HEAD
-			commitment := suite.chainA.App.GetIBCKeeper().ChannelKeeper.GetPacketCommitment(suite.chainA.GetContext(), packet.GetSourcePort(), packet.GetSourceChannel(), packet.GetSequence())
-=======
 			commitment := suite.chainA.App.GetIBCKeeper().ChannelKeeper.GetPacketCommitment(suite.chainA.GetContext(), path.EndpointA.ChannelConfig.PortID, path.EndpointA.ChannelID, packet.GetSequence())
->>>>>>> 432db298
 			tc.expResult(commitment, err)
 		})
 	}
