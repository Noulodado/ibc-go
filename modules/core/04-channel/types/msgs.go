--- conflicted
+++ resolved
@@ -94,11 +94,7 @@
 		return errorsmod.Wrap(ErrInvalidChannelIdentifier, "previous channel identifier must be empty, this field has been deprecated as crossing hellos are no longer supported")
 	}
 	if len(msg.ProofInit) == 0 {
-<<<<<<< HEAD
-		return errorsmod.Wrap(commitmenttypes.ErrInvalidProof, "cannot submit an empty proof init")
-=======
 		return errorsmod.Wrap(commitmenttypes.ErrInvalidProof, "cannot submit an empty init proof")
->>>>>>> ea732c13
 	}
 	if msg.Channel.State != TRYOPEN {
 		return errorsmod.Wrapf(ErrInvalidChannelState,
@@ -159,15 +155,7 @@
 		return errorsmod.Wrap(err, "invalid counterparty channel ID")
 	}
 	if len(msg.ProofTry) == 0 {
-<<<<<<< HEAD
-		return errorsmod.Wrap(commitmenttypes.ErrInvalidProof, "cannot submit an empty proof try")
-=======
 		return errorsmod.Wrap(commitmenttypes.ErrInvalidProof, "cannot submit an empty try proof")
->>>>>>> ea732c13
-	}
-	_, err := sdk.AccAddressFromBech32(msg.Signer)
-	if err != nil {
-		return errorsmod.Wrapf(ibcerrors.ErrInvalidAddress, "string could not be parsed as address: %v", err)
 	}
 	return nil
 }
@@ -208,11 +196,7 @@
 		return ErrInvalidChannelIdentifier
 	}
 	if len(msg.ProofAck) == 0 {
-<<<<<<< HEAD
-		return errorsmod.Wrap(commitmenttypes.ErrInvalidProof, "cannot submit an empty proof ack")
-=======
 		return errorsmod.Wrap(commitmenttypes.ErrInvalidProof, "cannot submit an empty acknowledgement proof")
->>>>>>> ea732c13
 	}
 	_, err := sdk.AccAddressFromBech32(msg.Signer)
 	if err != nil {
@@ -296,11 +280,7 @@
 		return ErrInvalidChannelIdentifier
 	}
 	if len(msg.ProofInit) == 0 {
-<<<<<<< HEAD
-		return errorsmod.Wrap(commitmenttypes.ErrInvalidProof, "cannot submit an empty proof init")
-=======
 		return errorsmod.Wrap(commitmenttypes.ErrInvalidProof, "cannot submit an empty init proof")
->>>>>>> ea732c13
 	}
 	_, err := sdk.AccAddressFromBech32(msg.Signer)
 	if err != nil {
@@ -338,11 +318,7 @@
 // ValidateBasic implements sdk.Msg
 func (msg MsgRecvPacket) ValidateBasic() error {
 	if len(msg.ProofCommitment) == 0 {
-<<<<<<< HEAD
-		return errorsmod.Wrap(commitmenttypes.ErrInvalidProof, "cannot submit an empty proof")
-=======
 		return errorsmod.Wrap(commitmenttypes.ErrInvalidProof, "cannot submit an empty commitment proof")
->>>>>>> ea732c13
 	}
 	_, err := sdk.AccAddressFromBech32(msg.Signer)
 	if err != nil {
@@ -433,11 +409,7 @@
 		return errorsmod.Wrap(ibcerrors.ErrInvalidSequence, "next sequence receive cannot be 0")
 	}
 	if len(msg.ProofUnreceived) == 0 {
-<<<<<<< HEAD
-		return errorsmod.Wrap(commitmenttypes.ErrInvalidProof, "cannot submit an empty proof")
-=======
 		return errorsmod.Wrap(commitmenttypes.ErrInvalidProof, "cannot submit an empty unreceived proof")
->>>>>>> ea732c13
 	}
 	if len(msg.ProofClose) == 0 {
 		return errorsmod.Wrap(commitmenttypes.ErrInvalidProof, "cannot submit an empty proof of closed counterparty channel end")
@@ -481,11 +453,7 @@
 // ValidateBasic implements sdk.Msg
 func (msg MsgAcknowledgement) ValidateBasic() error {
 	if len(msg.ProofAcked) == 0 {
-<<<<<<< HEAD
-		return errorsmod.Wrap(commitmenttypes.ErrInvalidProof, "cannot submit an empty proof")
-=======
 		return errorsmod.Wrap(commitmenttypes.ErrInvalidProof, "cannot submit an empty acknowledgement proof")
->>>>>>> ea732c13
 	}
 	if len(msg.Acknowledgement) == 0 {
 		return errorsmod.Wrap(ErrInvalidAcknowledgement, "ack bytes cannot be empty")
