package types_test

import (
	"fmt"

	errorsmod "cosmossdk.io/errors"

<<<<<<< HEAD
=======
	abci "github.com/cometbft/cometbft/api/cometbft/abci/v1"
	cmtstate "github.com/cometbft/cometbft/state"

>>>>>>> 83fdb7f2
	"github.com/cosmos/ibc-go/v9/modules/core/04-channel/types"
	ibcerrors "github.com/cosmos/ibc-go/v9/modules/core/errors"
)

// tests acknowledgement.ValidateBasic and acknowledgement.Acknowledgement
func (suite *TypesTestSuite) TestAcknowledgement() {
	testCases := []struct {
		name         string
		ack          types.Acknowledgement
		expValidates bool
		expBytes     []byte
		expSuccess   bool // indicate if this is a success or failed ack
	}{
		{
			"valid successful ack",
			types.NewResultAcknowledgement([]byte("success")),
			true,
			[]byte(`{"result":"c3VjY2Vzcw=="}`),
			true,
		},
		{
			"valid failed ack",
			types.NewErrorAcknowledgement(fmt.Errorf("error")),
			true,
			[]byte(`{"error":"ABCI code: 1: error handling packet: see events for details"}`),
			false,
		},
		{
			"empty successful ack",
			types.NewResultAcknowledgement([]byte{}),
			false,
			nil,
			true,
		},
		{
			"empty failed ack",
			types.NewErrorAcknowledgement(fmt.Errorf("  ")),
			true,
			[]byte(`{"error":"ABCI code: 1: error handling packet: see events for details"}`),
			false,
		},
		{
			"nil response",
			types.Acknowledgement{
				Response: nil,
			},
			false,
			nil,
			false,
		},
	}

	for _, tc := range testCases {
		tc := tc

		suite.Run(tc.name, func() {
			suite.SetupTest()

			err := tc.ack.ValidateBasic()

			if tc.expValidates {
				suite.Require().NoError(err)

				// expect all valid acks to be able to be marshaled
				suite.NotPanics(func() {
					bz := tc.ack.Acknowledgement()
					suite.Require().NotNil(bz)
					suite.Require().Equal(tc.expBytes, bz)
				})
			} else {
				suite.Require().Error(err)
			}

			suite.Require().Equal(tc.expSuccess, tc.ack.Success())
		})
	}
}

<<<<<<< HEAD
=======
// The safety of including ABCI error codes in the acknowledgement rests
// on the inclusion of these ABCI error codes in the abcitypes.ResponseDeliverTx
// hash. If the ABCI codes get removed from consensus they must no longer be used
// in the packet acknowledgement.
//
// This test acts as an indicator that the ABCI error codes may no longer be deterministic.
func (suite *TypesTestSuite) TestABCICodeDeterminism() {
	// same ABCI error code used
	err := errorsmod.Wrap(ibcerrors.ErrOutOfGas, "error string 1")
	errSameABCICode := errorsmod.Wrap(ibcerrors.ErrOutOfGas, "error string 2")

	// different ABCI error code used
	errDifferentABCICode := ibcerrors.ErrNotFound

	deliverTx := responseExecTxResultWithEvents(err, gasUsed, gasWanted, []abci.Event{}, false)
	execTxResults := []*abci.ExecTxResult{deliverTx}

	deliverTxSameABCICode := responseExecTxResultWithEvents(errSameABCICode, gasUsed, gasWanted, []abci.Event{}, false)
	resultsSameABCICode := []*abci.ExecTxResult{deliverTxSameABCICode}

	deliverTxDifferentABCICode := responseExecTxResultWithEvents(errDifferentABCICode, gasUsed, gasWanted, []abci.Event{}, false)
	resultsDifferentABCICode := []*abci.ExecTxResult{deliverTxDifferentABCICode}

	hash := cmtstate.TxResultsHash(execTxResults)
	hashSameABCICode := cmtstate.TxResultsHash(resultsSameABCICode)
	hashDifferentABCICode := cmtstate.TxResultsHash(resultsDifferentABCICode)

	suite.Require().Equal(hash, hashSameABCICode)
	suite.Require().NotEqual(hash, hashDifferentABCICode)
}

// responseExecTxResultWithEvents returns an ABCI ExecTxResult object with fields
// filled in from the given error, gas values and events.
func responseExecTxResultWithEvents(err error, gw, gu uint64, events []abci.Event, debug bool) *abci.ExecTxResult {
	space, code, log := errorsmod.ABCIInfo(err, debug)
	return &abci.ExecTxResult{
		Codespace: space,
		Code:      code,
		Log:       log,
		GasWanted: int64(gw),
		GasUsed:   int64(gu),
		Events:    events,
	}
}

>>>>>>> 83fdb7f2
// TestAcknowledgementError will verify that only a constant string and
// ABCI error code are used in constructing the acknowledgement error string
func (suite *TypesTestSuite) TestAcknowledgementError() {
	// same ABCI error code used
	err := errorsmod.Wrap(ibcerrors.ErrOutOfGas, "error string 1")
	errSameABCICode := errorsmod.Wrap(ibcerrors.ErrOutOfGas, "error string 2")

	// different ABCI error code used
	errDifferentABCICode := ibcerrors.ErrNotFound

	ack := types.NewErrorAcknowledgement(err)
	ackSameABCICode := types.NewErrorAcknowledgement(errSameABCICode)
	ackDifferentABCICode := types.NewErrorAcknowledgement(errDifferentABCICode)

	suite.Require().Equal(ack, ackSameABCICode)
	suite.Require().NotEqual(ack, ackDifferentABCICode)
}

func (suite *TypesTestSuite) TestAcknowledgementWithCodespace() {
	testCases := []struct {
		name     string
		ack      types.Acknowledgement
		expBytes []byte
	}{
		{
			"valid failed ack",
			types.NewErrorAcknowledgementWithCodespace(ibcerrors.ErrInsufficientFunds),
			[]byte(`{"error":"ABCI error: ibc/3: error handling packet: see events for details"}`),
		},
		{
			"unknown error",
			types.NewErrorAcknowledgementWithCodespace(fmt.Errorf("unknown error")),
			[]byte(`{"error":"ABCI error: undefined/1: error handling packet: see events for details"}`),
		},
		{
			"nil error",
			types.NewErrorAcknowledgementWithCodespace(nil),
			[]byte(`{"error":"ABCI error: /0: error handling packet: see events for details"}`),
		},
	}

	for _, tc := range testCases {
		tc := tc

		suite.Run(tc.name, func() {
			suite.Require().Equal(tc.expBytes, tc.ack.Acknowledgement())
		})
	}
}<|MERGE_RESOLUTION|>--- conflicted
+++ resolved
@@ -5,14 +5,16 @@
 
 	errorsmod "cosmossdk.io/errors"
 
-<<<<<<< HEAD
-=======
 	abci "github.com/cometbft/cometbft/api/cometbft/abci/v1"
 	cmtstate "github.com/cometbft/cometbft/state"
 
->>>>>>> 83fdb7f2
 	"github.com/cosmos/ibc-go/v9/modules/core/04-channel/types"
 	ibcerrors "github.com/cosmos/ibc-go/v9/modules/core/errors"
+)
+
+const (
+	gasUsed   = uint64(100)
+	gasWanted = uint64(100)
 )
 
 // tests acknowledgement.ValidateBasic and acknowledgement.Acknowledgement
@@ -89,8 +91,6 @@
 	}
 }
 
-<<<<<<< HEAD
-=======
 // The safety of including ABCI error codes in the acknowledgement rests
 // on the inclusion of these ABCI error codes in the abcitypes.ResponseDeliverTx
 // hash. If the ABCI codes get removed from consensus they must no longer be used
@@ -136,7 +136,6 @@
 	}
 }
 
->>>>>>> 83fdb7f2
 // TestAcknowledgementError will verify that only a constant string and
 // ABCI error code are used in constructing the acknowledgement error string
 func (suite *TypesTestSuite) TestAcknowledgementError() {
