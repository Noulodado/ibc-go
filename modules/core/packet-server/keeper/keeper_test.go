--- conflicted
+++ resolved
@@ -6,16 +6,11 @@
 	testifysuite "github.com/stretchr/testify/suite"
 
 	sdk "github.com/cosmos/cosmos-sdk/types"
+
 	clienttypes "github.com/cosmos/ibc-go/v9/modules/core/02-client/types"
 	commitmenttypes "github.com/cosmos/ibc-go/v9/modules/core/23-commitment/types"
-<<<<<<< HEAD
 	"github.com/cosmos/ibc-go/v9/modules/core/packet-server/keeper"
 	"github.com/cosmos/ibc-go/v9/modules/core/packet-server/types"
-=======
-	host "github.com/cosmos/ibc-go/v9/modules/core/24-host"
-	"github.com/cosmos/ibc-go/v9/modules/core/exported"
-	ibctm "github.com/cosmos/ibc-go/v9/modules/light-clients/07-tendermint"
->>>>>>> 46389333
 	ibctesting "github.com/cosmos/ibc-go/v9/testing"
 )
 
@@ -56,169 +51,19 @@
 	// commit some blocks so that QueryProof returns valid proof (cannot return valid query if height <= 1)
 	suite.coordinator.CommitNBlocks(suite.chainA, 2)
 	suite.coordinator.CommitNBlocks(suite.chainB, 2)
-<<<<<<< HEAD
-=======
-}
-
-func (suite *KeeperTestSuite) TestSendPacket() {
-	var (
-		path   *ibctesting.Path
-		packet channeltypes.Packet
-	)
-
-	testCases := []struct {
-		name     string
-		malleate func()
-		expError error
-	}{
-		{
-			"success",
-			func() {},
-			nil,
-		},
-		{
-			"counterparty not found",
-			func() {
-				packet.SourceChannel = ibctesting.FirstChannelID
-			},
-			clienttypes.ErrCounterpartyNotFound,
-		},
-		{
-			"packet failed basic validation",
-			func() {
-				// invalid data
-				packet.Data = nil
-			},
-			channeltypes.ErrInvalidPacket,
-		},
-		{
-			"client status invalid",
-			func() {
-				path.EndpointA.FreezeClient()
-			},
-			clienttypes.ErrClientNotActive,
-		},
-		{
-			"client state zero height", func() {
-				clientState := path.EndpointA.GetClientState()
-				cs, ok := clientState.(*ibctm.ClientState)
-				suite.Require().True(ok)
-
-				// force a consensus state into the store at height zero to allow client status check to pass.
-				consensusState := path.EndpointA.GetConsensusState(cs.LatestHeight)
-				path.EndpointA.SetConsensusState(consensusState, clienttypes.ZeroHeight())
-
-				cs.LatestHeight = clienttypes.ZeroHeight()
-				suite.chainA.App.GetIBCKeeper().ClientKeeper.SetClientState(suite.chainA.GetContext(), path.EndpointA.ClientID, cs)
-			},
-			clienttypes.ErrInvalidHeight,
-		},
-		{
-			"timeout elapsed", func() {
-				packet.TimeoutTimestamp = 1
-			},
-			channeltypes.ErrTimeoutElapsed,
-		},
-	}
-
-	for i, tc := range testCases {
-		tc := tc
-		suite.Run(fmt.Sprintf("Case %s, %d/%d tests", tc.name, i, len(testCases)), func() {
-			suite.SetupTest() // reset
-
-			// create clients and set counterparties on both chains
-			path = ibctesting.NewPath(suite.chainA, suite.chainB)
-			path.SetupV2()
-
-			// create standard packet that can be malleated
-			packet = channeltypes.NewPacketWithVersion(mock.MockPacketData, 1, mock.PortID,
-				path.EndpointA.ClientID, mock.PortID, path.EndpointB.ClientID, clienttypes.NewHeight(1, 100), 0, mock.Version)
->>>>>>> 46389333
 
 	suite.ctx = suite.chainA.GetContext()
 	suite.keeper = suite.chainA.App.GetPacketServer()
 }
 
-<<<<<<< HEAD
 func (suite *KeeperTestSuite) TestSetCounterparty() {
 	merklePathPrefix := commitmenttypes.NewMerklePath([]byte("ibc"), []byte(""))
 	counterparty := types.Counterparty{
 		ClientId:         testClientID,
 		MerklePathPrefix: merklePathPrefix,
-=======
-func (suite *KeeperTestSuite) TestRecvPacket() {
-	var (
-		path   *ibctesting.Path
-		packet channeltypes.Packet
-	)
-
-	testCases := []struct {
-		name     string
-		malleate func()
-		expError error
-	}{
-		{
-			"success",
-			func() {},
-			nil,
-		},
-		{
-			"failure: protocol version is not V2",
-			func() {
-				packet.ProtocolVersion = channeltypes.IBC_VERSION_1
-			},
-			channeltypes.ErrInvalidPacket,
-		},
-		{
-			"failure: counterparty not found",
-			func() {
-				packet.DestinationChannel = ibctesting.FirstChannelID
-			},
-			clienttypes.ErrCounterpartyNotFound,
-		},
-		{
-			"failure: client is not active",
-			func() {
-				path.EndpointB.FreezeClient()
-			},
-			clienttypes.ErrClientNotActive,
-		},
-		{
-			"failure: counterparty client identifier different than source channel",
-			func() {
-				packet.SourceChannel = ibctesting.FirstChannelID
-			},
-			channeltypes.ErrInvalidChannelIdentifier,
-		},
-		{
-			"failure: packet has timed out",
-			func() {
-				packet.TimeoutHeight = clienttypes.ZeroHeight()
-				packet.TimeoutTimestamp = uint64(suite.chainB.GetContext().BlockTime().UnixNano())
-			},
-			channeltypes.ErrTimeoutElapsed,
-		},
-		{
-			"failure: packet already received",
-			func() {
-				suite.chainB.App.GetIBCKeeper().ChannelKeeper.SetPacketReceipt(suite.chainB.GetContext(), packet.DestinationPort, packet.DestinationChannel, packet.Sequence)
-			},
-			channeltypes.ErrNoOpMsg,
-		},
-		{
-			"failure: verify membership failed",
-			func() {
-				suite.chainA.App.GetIBCKeeper().ChannelKeeper.SetPacketCommitment(suite.chainA.GetContext(), packet.SourcePort, packet.SourceChannel, packet.Sequence, []byte(""))
-				suite.coordinator.CommitBlock(path.EndpointA.Chain)
-				suite.Require().NoError(path.EndpointB.UpdateClient())
-			},
-			commitmenttypes.ErrInvalidProof,
-		},
->>>>>>> 46389333
 	}
 	suite.keeper.SetCounterparty(suite.ctx, testClientID, counterparty)
 
-<<<<<<< HEAD
 	retrievedCounterparty, found := suite.keeper.GetCounterparty(suite.ctx, testClientID)
 	suite.Require().True(found, "GetCounterparty does not return counterparty")
 	suite.Require().Equal(counterparty, retrievedCounterparty, "Counterparty retrieved not equal")
@@ -226,428 +71,4 @@
 	retrievedCounterparty, found = suite.keeper.GetCounterparty(suite.ctx, "client-0")
 	suite.Require().False(found, "GetCounterparty unexpectedly returned a counterparty")
 	suite.Require().Equal(types.Counterparty{}, retrievedCounterparty, "Counterparty retrieved not empty")
-=======
-	for _, tc := range testCases {
-		tc := tc
-
-		suite.Run(tc.name, func() {
-			suite.SetupTest()
-
-			path = ibctesting.NewPath(suite.chainA, suite.chainB)
-			path.SetupV2()
-
-			// send packet
-			sequence, err := path.EndpointA.SendPacketV2(defaultTimeoutHeight, disabledTimeoutTimestamp, mock.Version, ibctesting.MockPacketData)
-			suite.Require().NoError(err)
-
-			packet = channeltypes.NewPacketWithVersion(ibctesting.MockPacketData, sequence, path.EndpointA.ChannelConfig.PortID, path.EndpointA.ClientID, path.EndpointB.ChannelConfig.PortID, path.EndpointB.ClientID, defaultTimeoutHeight, disabledTimeoutTimestamp, mock.Version)
-
-			tc.malleate()
-
-			// get proof of packet commitment from chainA
-			packetKey := host.PacketCommitmentKey(packet.GetSourcePort(), packet.GetSourceChannel(), packet.GetSequence())
-			proof, proofHeight := path.EndpointA.QueryProof(packetKey)
-
-			_, err = suite.chainB.App.GetPacketServer().RecvPacket(suite.chainB.GetContext(), nil, packet, proof, proofHeight)
-
-			expPass := tc.expError == nil
-			if expPass {
-				suite.Require().NoError(err)
-
-				_, found := suite.chainB.App.GetIBCKeeper().ChannelKeeper.GetPacketReceipt(suite.chainB.GetContext(), packet.DestinationPort, packet.DestinationChannel, packet.Sequence)
-				suite.Require().True(found)
-			} else {
-				suite.Require().Error(err)
-				suite.Require().ErrorIs(err, tc.expError)
-			}
-		})
-	}
-}
-
-func (suite *KeeperTestSuite) TestWriteAcknowledgement() {
-	var (
-		packet channeltypes.Packet
-		ack    exported.Acknowledgement
-	)
-
-	testCases := []struct {
-		name     string
-		malleate func()
-		expError error
-	}{
-		{
-			"success",
-			func() {},
-			nil,
-		},
-		{
-			"failure: protocol version is not IBC_VERSION_2",
-			func() {
-				packet.ProtocolVersion = channeltypes.IBC_VERSION_1
-			},
-			channeltypes.ErrInvalidPacket,
-		},
-		{
-			"failure: counterparty not found",
-			func() {
-				packet.DestinationChannel = ibctesting.FirstChannelID
-			},
-			clienttypes.ErrCounterpartyNotFound,
-		},
-		{
-			"failure: counterparty client identifier different than source channel",
-			func() {
-				packet.SourceChannel = ibctesting.FirstChannelID
-			},
-			channeltypes.ErrInvalidChannelIdentifier,
-		},
-		{
-			"failure: ack already exists",
-			func() {
-				ackBz := channeltypes.CommitAcknowledgement(ack.Acknowledgement())
-				suite.chainB.App.GetIBCKeeper().ChannelKeeper.SetPacketAcknowledgement(suite.chainB.GetContext(), packet.DestinationPort, packet.DestinationChannel, packet.Sequence, ackBz)
-			},
-			channeltypes.ErrAcknowledgementExists,
-		},
-		{
-			"failure: ack is nil",
-			func() {
-				ack = nil
-			},
-			channeltypes.ErrInvalidAcknowledgement,
-		},
-		{
-			"failure: empty ack",
-			func() {
-				ack = mock.NewEmptyAcknowledgement()
-			},
-			channeltypes.ErrInvalidAcknowledgement,
-		},
-		{
-			"failure: receipt not found for packet",
-			func() {
-				packet.Sequence = 2
-			},
-			channeltypes.ErrInvalidPacket,
-		},
-	}
-
-	for _, tc := range testCases {
-		tc := tc
-		suite.Run(tc.name, func() {
-			suite.SetupTest() // reset
-
-			path := ibctesting.NewPath(suite.chainA, suite.chainB)
-			path.SetupV2()
-
-			packet = channeltypes.NewPacketWithVersion(ibctesting.MockPacketData, 1, path.EndpointA.ChannelConfig.PortID, path.EndpointA.ClientID, path.EndpointB.ChannelConfig.PortID, path.EndpointB.ClientID, defaultTimeoutHeight, disabledTimeoutTimestamp, mock.Version)
-			ack = mock.MockAcknowledgement
-
-			suite.chainB.App.GetIBCKeeper().ChannelKeeper.SetPacketReceipt(suite.chainB.GetContext(), packet.DestinationPort, packet.DestinationChannel, packet.Sequence)
-
-			tc.malleate()
-
-			err := suite.chainB.App.GetPacketServer().WriteAcknowledgement(suite.chainB.GetContext(), nil, packet, ack)
-
-			expPass := tc.expError == nil
-			if expPass {
-				suite.Require().NoError(err)
-
-				ackCommitment, found := suite.chainB.App.GetIBCKeeper().ChannelKeeper.GetPacketAcknowledgement(suite.chainB.GetContext(), packet.DestinationPort, packet.DestinationChannel, packet.Sequence)
-				suite.Require().True(found)
-				suite.Require().Equal(channeltypes.CommitAcknowledgement(ack.Acknowledgement()), ackCommitment)
-			} else {
-				suite.Require().Error(err)
-				suite.Require().ErrorIs(err, tc.expError)
-			}
-		})
-	}
-}
-
-func (suite *KeeperTestSuite) TestAcknowledgePacket() {
-	var (
-		packet       channeltypes.Packet
-		ack          = mock.MockAcknowledgement
-		freezeClient bool
-	)
-
-	testCases := []struct {
-		name     string
-		malleate func()
-		expError error
-	}{
-		{
-			"success",
-			func() {},
-			nil,
-		},
-		{
-			"failure: protocol version is not IBC_VERSION_2",
-			func() {
-				packet.ProtocolVersion = channeltypes.IBC_VERSION_1
-			},
-			channeltypes.ErrInvalidPacket,
-		},
-		{
-			"failure: counterparty not found",
-			func() {
-				packet.SourceChannel = ibctesting.FirstChannelID
-			},
-			clienttypes.ErrCounterpartyNotFound,
-		},
-		{
-			"failure: counterparty client identifier different than source channel",
-			func() {
-				packet.DestinationChannel = ibctesting.FirstChannelID
-			},
-			channeltypes.ErrInvalidChannelIdentifier,
-		},
-		{
-			"failure: packet commitment doesn't exist.",
-			func() {
-				suite.chainA.App.GetIBCKeeper().ChannelKeeper.DeletePacketCommitment(suite.chainA.GetContext(), packet.SourcePort, packet.SourceChannel, packet.Sequence)
-			},
-			channeltypes.ErrNoOpMsg,
-		},
-		{
-			"failure: client status invalid",
-			func() {
-				freezeClient = true
-			},
-			clienttypes.ErrClientNotActive,
-		},
-		{
-			"failure: packet commitment bytes differ",
-			func() {
-				packet.Data = []byte("")
-			},
-			channeltypes.ErrInvalidPacket,
-		},
-		{
-			"failure: verify membership fails",
-			func() {
-				ack = channeltypes.NewResultAcknowledgement([]byte("swapped acknowledgement"))
-			},
-			commitmenttypes.ErrInvalidProof,
-		},
-	}
-
-	for _, tc := range testCases {
-		tc := tc
-		suite.Run(tc.name, func() {
-			suite.SetupTest() // reset
-
-			path := ibctesting.NewPath(suite.chainA, suite.chainB)
-			path.SetupV2()
-
-			freezeClient = false
-
-			// send packet
-			sequence, err := path.EndpointA.SendPacketV2(defaultTimeoutHeight, disabledTimeoutTimestamp, mock.Version, ibctesting.MockPacketData)
-			suite.Require().NoError(err)
-
-			packet = channeltypes.NewPacketWithVersion(ibctesting.MockPacketData, sequence, path.EndpointA.ChannelConfig.PortID, path.EndpointA.ClientID, path.EndpointB.ChannelConfig.PortID, path.EndpointB.ClientID, defaultTimeoutHeight, disabledTimeoutTimestamp, mock.Version)
-
-			err = path.EndpointB.RecvPacket(packet)
-			suite.Require().NoError(err)
-
-			tc.malleate()
-
-			packetKey := host.PacketAcknowledgementKey(packet.GetDestPort(), packet.GetDestChannel(), packet.GetSequence())
-			proof, proofHeight := path.EndpointB.QueryProof(packetKey)
-
-			if freezeClient {
-				path.EndpointA.FreezeClient()
-			}
-
-			_, err = suite.chainA.App.GetPacketServer().AcknowledgePacket(suite.chainA.GetContext(), nil, packet, ack.Acknowledgement(), proof, proofHeight)
-
-			expPass := tc.expError == nil
-			if expPass {
-				suite.Require().NoError(err)
-
-				commitment := suite.chainA.App.GetIBCKeeper().ChannelKeeper.GetPacketCommitment(suite.chainA.GetContext(), packet.SourcePort, packet.SourceChannel, packet.Sequence)
-				suite.Require().Empty(commitment)
-			} else {
-				suite.Require().Error(err)
-				suite.Require().ErrorIs(err, tc.expError)
-			}
-		})
-	}
-}
-
-func (suite *KeeperTestSuite) TestTimeoutPacket() {
-	var (
-		path         *ibctesting.Path
-		packet       channeltypes.Packet
-		freezeClient bool
-	)
-
-	testCases := []struct {
-		name     string
-		malleate func()
-		expError error
-	}{
-		{
-			"success with timeout height",
-			func() {
-				// send packet
-				_, err := suite.chainA.App.GetPacketServer().SendPacket(suite.chainA.GetContext(), nil, packet.SourceChannel, packet.SourcePort, packet.DestinationPort,
-					packet.TimeoutHeight, packet.TimeoutTimestamp, packet.AppVersion, packet.Data)
-				suite.Require().NoError(err, "send packet failed")
-			},
-			nil,
-		},
-		{
-			"success with timeout timestamp",
-			func() {
-				// disable timeout height and set timeout timestamp to a past timestamp
-				packet.TimeoutHeight = clienttypes.Height{}
-				packet.TimeoutTimestamp = uint64(suite.chainB.GetContext().BlockTime().UnixNano())
-
-				// send packet
-				_, err := suite.chainA.App.GetPacketServer().SendPacket(suite.chainA.GetContext(), nil, packet.SourceChannel, packet.SourcePort, packet.DestinationPort,
-					packet.TimeoutHeight, packet.TimeoutTimestamp, packet.AppVersion, packet.Data)
-				suite.Require().NoError(err, "send packet failed")
-			},
-			nil,
-		},
-		{
-			"failure: invalid protocol version",
-			func() {
-				// send packet
-				_, err := suite.chainA.App.GetPacketServer().SendPacket(suite.chainA.GetContext(), nil, packet.SourceChannel, packet.SourcePort, packet.DestinationPort,
-					packet.TimeoutHeight, packet.TimeoutTimestamp, packet.AppVersion, packet.Data)
-				suite.Require().NoError(err, "send packet failed")
-
-				packet.ProtocolVersion = channeltypes.IBC_VERSION_1
-				packet.AppVersion = ""
-			},
-			channeltypes.ErrInvalidPacket,
-		},
-		{
-			"failure: counterparty not found",
-			func() {
-				// send packet
-				_, err := suite.chainA.App.GetPacketServer().SendPacket(suite.chainA.GetContext(), nil, packet.SourceChannel, packet.SourcePort, packet.DestinationPort,
-					packet.TimeoutHeight, packet.TimeoutTimestamp, packet.AppVersion, packet.Data)
-				suite.Require().NoError(err, "send packet failed")
-
-				packet.SourceChannel = ibctesting.FirstChannelID
-			},
-			clienttypes.ErrCounterpartyNotFound,
-		},
-		{
-			"failure: counterparty client identifier different than source channel",
-			func() {
-				// send packet
-				_, err := suite.chainA.App.GetPacketServer().SendPacket(suite.chainA.GetContext(), nil, packet.SourceChannel, packet.SourcePort, packet.DestinationPort,
-					packet.TimeoutHeight, packet.TimeoutTimestamp, packet.AppVersion, packet.Data)
-				suite.Require().NoError(err, "send packet failed")
-
-				packet.DestinationChannel = ibctesting.FirstChannelID
-			},
-			channeltypes.ErrInvalidChannelIdentifier,
-		},
-		{
-			"failure: packet has not timed out yet",
-			func() {
-				packet.TimeoutHeight = defaultTimeoutHeight
-
-				// send packet
-				_, err := suite.chainA.App.GetPacketServer().SendPacket(suite.chainA.GetContext(), nil, packet.SourceChannel, packet.SourcePort, packet.DestinationPort,
-					packet.TimeoutHeight, packet.TimeoutTimestamp, packet.AppVersion, packet.Data)
-				suite.Require().NoError(err, "send packet failed")
-			},
-			channeltypes.ErrTimeoutNotReached,
-		},
-		{
-			"failure: packet already timed out",
-			func() {}, // equivalent to not sending packet at all
-			channeltypes.ErrNoOpMsg,
-		},
-		{
-			"failure: packet does not match commitment",
-			func() {
-				// send a different packet
-				_, err := suite.chainA.App.GetPacketServer().SendPacket(suite.chainA.GetContext(), nil, packet.SourceChannel, packet.SourcePort, packet.DestinationPort,
-					packet.TimeoutHeight, packet.TimeoutTimestamp, packet.AppVersion, []byte("different data"))
-				suite.Require().NoError(err, "send packet failed")
-			},
-			channeltypes.ErrInvalidPacket,
-		},
-		{
-			"failure: client status invalid",
-			func() {
-				// send packet
-				_, err := suite.chainA.App.GetPacketServer().SendPacket(suite.chainA.GetContext(), nil, packet.SourceChannel, packet.SourcePort, packet.DestinationPort,
-					packet.TimeoutHeight, packet.TimeoutTimestamp, packet.AppVersion, packet.Data)
-				suite.Require().NoError(err, "send packet failed")
-
-				freezeClient = true
-			},
-			clienttypes.ErrClientNotActive,
-		},
-		{
-			"failure: verify non-membership failed",
-			func() {
-				// send packet
-				_, err := suite.chainA.App.GetPacketServer().SendPacket(suite.chainA.GetContext(), nil, packet.SourceChannel, packet.SourcePort, packet.DestinationPort,
-					packet.TimeoutHeight, packet.TimeoutTimestamp, packet.AppVersion, packet.Data)
-				suite.Require().NoError(err, "send packet failed")
-
-				// set packet receipt to mock a valid past receive
-				suite.chainB.App.GetIBCKeeper().ChannelKeeper.SetPacketReceipt(suite.chainB.GetContext(), packet.DestinationPort, packet.DestinationChannel, packet.Sequence)
-			},
-			commitmenttypes.ErrInvalidProof,
-		},
-	}
-
-	for _, tc := range testCases {
-		tc := tc
-
-		suite.Run(tc.name, func() {
-			suite.SetupTest()
-			// initialize freezeClient to false
-			freezeClient = false
-
-			path = ibctesting.NewPath(suite.chainA, suite.chainB)
-			path.SetupV2()
-
-			// create default packet with a timed out height
-			// test cases may mutate timeout values
-			timeoutHeight := clienttypes.GetSelfHeight(suite.chainB.GetContext())
-			packet = channeltypes.NewPacketWithVersion(ibctesting.MockPacketData, 1, path.EndpointA.ChannelConfig.PortID, path.EndpointA.ClientID, path.EndpointB.ChannelConfig.PortID, path.EndpointB.ClientID, timeoutHeight, disabledTimeoutTimestamp, mock.Version)
-
-			tc.malleate()
-
-			// need to update chainA's client representing chainB to prove missing ack
-			// commit the changes and update the clients
-			suite.coordinator.CommitBlock(path.EndpointA.Chain)
-			suite.Require().NoError(path.EndpointB.UpdateClient())
-			suite.Require().NoError(path.EndpointA.UpdateClient())
-
-			// get proof of packet receipt absence from chainB
-			receiptKey := host.PacketReceiptKey(packet.GetDestPort(), packet.GetDestChannel(), packet.GetSequence())
-			proof, proofHeight := path.EndpointB.QueryProof(receiptKey)
-
-			if freezeClient {
-				path.EndpointA.FreezeClient()
-			}
-
-			_, err := suite.chainA.App.GetPacketServer().TimeoutPacket(suite.chainA.GetContext(), nil, packet, proof, proofHeight, 0)
-
-			expPass := tc.expError == nil
-			if expPass {
-				suite.Require().NoError(err)
-
-				commitment := suite.chainA.App.GetIBCKeeper().ChannelKeeper.GetPacketCommitment(suite.chainA.GetContext(), packet.DestinationPort, packet.DestinationChannel, packet.Sequence)
-				suite.Require().Nil(commitment, "packet commitment not deleted")
-			} else {
-				suite.Require().Error(err)
-				suite.Require().ErrorIs(err, tc.expError)
-			}
-		})
-	}
->>>>>>> 46389333
 }