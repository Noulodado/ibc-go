--- conflicted
+++ resolved
@@ -131,13 +131,8 @@
 		return "", channeltypes.ErrInvalidPacket
 	}
 
-<<<<<<< HEAD
 	// Lookup counterparty associated with our channel and ensure that packet was indeed
 	// sent by our counterparty.
-=======
-	// Lookup counterparty associated with our channel and ensure
-	// that it was indeed sent by our counterparty.
->>>>>>> 97b57773
 	counterparty, ok := k.ClientKeeper.GetCounterparty(ctx, packet.DestinationChannel)
 	if !ok {
 		return "", errorsmod.Wrap(clienttypes.ErrCounterpartyNotFound, packet.DestinationChannel)
