--- conflicted
+++ resolved
@@ -304,14 +304,6 @@
 	return k.GetClientConsensusState(ctx, clientID, clientModule.LatestHeight(ctx, clientID))
 }
 
-<<<<<<< HEAD
-// GetSelfConsensusState introspects the (self) past historical info at a given height
-// and returns the expected consensus state at that height.
-// For now, can only retrieve self consensus states for the current revision
-func (k *Keeper) GetSelfConsensusState(ctx sdk.Context, height exported.Height) (exported.ConsensusState, error) {
-	return k.consensusHost.GetSelfConsensusState(ctx, height)
-}
-
 // SetCounterparty sets the Counterparty for a given client identifier.
 func (k *Keeper) SetCounterparty(ctx sdk.Context, clientID string, counterparty types.Counterparty) {
 	bz := k.cdc.MustMarshal(&counterparty)
@@ -351,16 +343,6 @@
 	k.ClientStore(ctx, clientID).Delete([]byte(types.CreatorKey))
 }
 
-// ValidateSelfClient validates the client parameters for a client of the running chain.
-// This function is only used to validate the client state the counterparty stores for this chain.
-// NOTE: If the client type is not of type Tendermint then delegate to a custom client validator function.
-// This allows support for non-Tendermint clients, for example 08-wasm clients.
-func (k *Keeper) ValidateSelfClient(ctx sdk.Context, clientState exported.ClientState) error {
-	return k.consensusHost.ValidateSelfClient(ctx, clientState)
-}
-
-=======
->>>>>>> 2028e9a3
 // VerifyMembership retrieves the light client module for the clientID and verifies the proof of the existence of a key-value pair at a specified height.
 func (k *Keeper) VerifyMembership(ctx sdk.Context, clientID string, height exported.Height, delayTimePeriod uint64, delayBlockPeriod uint64, proof []byte, path exported.Path, value []byte) error {
 	clientModule, err := k.Route(ctx, clientID)
