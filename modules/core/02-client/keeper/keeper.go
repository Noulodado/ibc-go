--- conflicted
+++ resolved
@@ -24,21 +24,13 @@
 // Keeper represents a type that grants read and write permissions to any client
 // state information
 type Keeper struct {
-<<<<<<< HEAD
 	storeKey            storetypes.StoreKey
 	cdc                 codec.BinaryCodec
+	router              *types.Router
+	selfClientValidator types.SelfClientValidator
 	legacySubspace      types.ParamSubspace
-	selfClientValidator types.SelfClientValidator
 	stakingKeeper       types.StakingKeeper
 	upgradeKeeper       types.UpgradeKeeper
-=======
-	storeKey       storetypes.StoreKey
-	cdc            codec.BinaryCodec
-	router         *types.Router
-	legacySubspace types.ParamSubspace
-	stakingKeeper  types.StakingKeeper
-	upgradeKeeper  types.UpgradeKeeper
->>>>>>> d327c07e
 }
 
 // NewKeeper creates a new NewKeeper instance
@@ -48,21 +40,13 @@
 	router.AddRoute(exported.Localhost, localhostModule)
 
 	return Keeper{
-<<<<<<< HEAD
 		storeKey:            key,
 		cdc:                 cdc,
+		router:              router,
+		selfClientValidator: NewTendermintClientValidator(sk),
 		legacySubspace:      legacySubspace,
-		selfClientValidator: NewTendermintClientValidator(sk),
 		stakingKeeper:       sk,
 		upgradeKeeper:       uk,
-=======
-		storeKey:       key,
-		cdc:            cdc,
-		router:         router,
-		legacySubspace: legacySubspace,
-		stakingKeeper:  sk,
-		upgradeKeeper:  uk,
->>>>>>> d327c07e
 	}
 }
 
