package types_test

import (
	"errors"
	"fmt"
	"testing"
	"time"

	"github.com/golang/protobuf/proto" //nolint:staticcheck
	"github.com/stretchr/testify/require"
	testifysuite "github.com/stretchr/testify/suite"

	errorsmod "cosmossdk.io/errors"
	upgradetypes "cosmossdk.io/x/upgrade/types"

	"github.com/cosmos/cosmos-sdk/codec/testutil"
	codectypes "github.com/cosmos/cosmos-sdk/codec/types"
	sdk "github.com/cosmos/cosmos-sdk/types"
	sdkerrors "github.com/cosmos/cosmos-sdk/types/errors"
	moduletestutil "github.com/cosmos/cosmos-sdk/types/module/testutil"

	ibc "github.com/cosmos/ibc-go/v9/modules/core"
	"github.com/cosmos/ibc-go/v9/modules/core/02-client/types"
	commitmenttypes "github.com/cosmos/ibc-go/v9/modules/core/23-commitment/types"
	host "github.com/cosmos/ibc-go/v9/modules/core/24-host"
	ibcerrors "github.com/cosmos/ibc-go/v9/modules/core/errors"
	"github.com/cosmos/ibc-go/v9/modules/core/exported"
	solomachine "github.com/cosmos/ibc-go/v9/modules/light-clients/06-solomachine"
	ibctm "github.com/cosmos/ibc-go/v9/modules/light-clients/07-tendermint"
	ibctesting "github.com/cosmos/ibc-go/v9/testing"
)

type TypesTestSuite struct {
	testifysuite.Suite

	coordinator *ibctesting.Coordinator

	chainA      *ibctesting.TestChain
	chainB      *ibctesting.TestChain
	solomachine *ibctesting.Solomachine
}

func (suite *TypesTestSuite) SetupTest() {
	suite.coordinator = ibctesting.NewCoordinator(suite.T(), 2)
	suite.chainA = suite.coordinator.GetChain(ibctesting.GetChainID(1))
	suite.chainB = suite.coordinator.GetChain(ibctesting.GetChainID(2))
	suite.solomachine = ibctesting.NewSolomachine(suite.T(), suite.chainA.Codec, "solomachinesingle", "testing", 1)
}

func TestTypesTestSuite(t *testing.T) {
	testifysuite.Run(t, new(TypesTestSuite))
}

// tests that different clients within MsgCreateClient can be marshaled
// and unmarshaled.
func (suite *TypesTestSuite) TestMarshalMsgCreateClient() {
	var (
		msg *types.MsgCreateClient
		err error
	)

	testCases := []struct {
		name     string
		malleate func()
	}{
		{
			"solo machine client", func() {
				soloMachine := ibctesting.NewSolomachine(suite.T(), suite.chainA.Codec, "solomachine", "", 2)
				msg, err = types.NewMsgCreateClient(soloMachine.ClientState(), soloMachine.ConsensusState(), suite.chainA.SenderAccount.GetAddress().String())
				suite.Require().NoError(err)
			},
		},
		{
			"tendermint client", func() {
				tendermintClient := ibctm.NewClientState(suite.chainA.ChainID, ibctesting.DefaultTrustLevel, ibctesting.TrustingPeriod, ibctesting.UnbondingPeriod, ibctesting.MaxClockDrift, clientHeight, commitmenttypes.GetSDKSpecs(), ibctesting.UpgradePath)
				msg, err = types.NewMsgCreateClient(tendermintClient, suite.chainA.CurrentTMClientHeader().ConsensusState(), suite.chainA.SenderAccount.GetAddress().String())
				suite.Require().NoError(err)
			},
		},
	}

	for _, tc := range testCases {
		tc := tc

		suite.Run(tc.name, func() {
			suite.SetupTest()

			tc.malleate()

			cdc := suite.chainA.App.AppCodec()

			// marshal message
			bz, err := cdc.MarshalJSON(msg)
			suite.Require().NoError(err)

			// unmarshal message
			newMsg := &types.MsgCreateClient{}
			err = cdc.UnmarshalJSON(bz, newMsg)
			suite.Require().NoError(err)

			suite.Require().True(proto.Equal(msg, newMsg))
		})
	}
}

func (suite *TypesTestSuite) TestMsgCreateClient_ValidateBasic() {
	var (
		msg = &types.MsgCreateClient{}
		err error
	)

	cases := []struct {
		name     string
		malleate func()
		expErr   error
	}{
		{
			"valid - tendermint client",
			func() {
				tendermintClient := ibctm.NewClientState(suite.chainA.ChainID, ibctesting.DefaultTrustLevel, ibctesting.TrustingPeriod, ibctesting.UnbondingPeriod, ibctesting.MaxClockDrift, clientHeight, commitmenttypes.GetSDKSpecs(), ibctesting.UpgradePath)
				msg, err = types.NewMsgCreateClient(tendermintClient, suite.chainA.CurrentTMClientHeader().ConsensusState(), suite.chainA.SenderAccount.GetAddress().String())
				suite.Require().NoError(err)
			},
			nil,
		},
		{
			"invalid tendermint client",
			func() {
				msg, err = types.NewMsgCreateClient(&ibctm.ClientState{}, suite.chainA.CurrentTMClientHeader().ConsensusState(), suite.chainA.SenderAccount.GetAddress().String())
				suite.Require().NoError(err)
			},
			errorsmod.Wrap(ibctm.ErrInvalidChainID, "chain id cannot be empty string"),
		},
		{
			"failed to unpack client",
			func() {
				msg.ClientState = nil
			},
			errorsmod.Wrap(ibcerrors.ErrUnpackAny, "protobuf Any message cannot be nil"),
		},
		{
			"failed to unpack consensus state",
			func() {
				tendermintClient := ibctm.NewClientState(suite.chainA.ChainID, ibctesting.DefaultTrustLevel, ibctesting.TrustingPeriod, ibctesting.UnbondingPeriod, ibctesting.MaxClockDrift, clientHeight, commitmenttypes.GetSDKSpecs(), ibctesting.UpgradePath)
				msg, err = types.NewMsgCreateClient(tendermintClient, suite.chainA.CurrentTMClientHeader().ConsensusState(), suite.chainA.SenderAccount.GetAddress().String())
				suite.Require().NoError(err)
				msg.ConsensusState = nil
			},
			errorsmod.Wrap(ibcerrors.ErrUnpackAny, "protobuf Any message cannot be nil"),
		},
		{
			"invalid signer",
			func() {
				msg.Signer = ""
			},
			errorsmod.Wrapf(ibcerrors.ErrInvalidAddress, "string could not be parsed as address: empty address string is not allowed"),
		},
		{
			"valid - solomachine client",
			func() {
				soloMachine := ibctesting.NewSolomachine(suite.T(), suite.chainA.Codec, "solomachine", "", 2)
				msg, err = types.NewMsgCreateClient(soloMachine.ClientState(), soloMachine.ConsensusState(), suite.chainA.SenderAccount.GetAddress().String())
				suite.Require().NoError(err)
			},
			nil,
		},
		{
			"invalid solomachine client",
			func() {
				soloMachine := ibctesting.NewSolomachine(suite.T(), suite.chainA.Codec, "solomachine", "", 2)
				msg, err = types.NewMsgCreateClient(&solomachine.ClientState{}, soloMachine.ConsensusState(), suite.chainA.SenderAccount.GetAddress().String())
				suite.Require().NoError(err)
			},
			errorsmod.Wrap(types.ErrInvalidClient, "sequence cannot be 0"),
		},
		{
			"invalid solomachine consensus state",
			func() {
				soloMachine := ibctesting.NewSolomachine(suite.T(), suite.chainA.Codec, "solomachine", "", 2)
				msg, err = types.NewMsgCreateClient(soloMachine.ClientState(), &solomachine.ConsensusState{}, suite.chainA.SenderAccount.GetAddress().String())
				suite.Require().NoError(err)
			},
			errorsmod.Wrap(types.ErrInvalidConsensus, "timestamp cannot be 0"),
		},
		{
			"invalid - client state and consensus state client types do not match",
			func() {
				tendermintClient := ibctm.NewClientState(suite.chainA.ChainID, ibctesting.DefaultTrustLevel, ibctesting.TrustingPeriod, ibctesting.UnbondingPeriod, ibctesting.MaxClockDrift, clientHeight, commitmenttypes.GetSDKSpecs(), ibctesting.UpgradePath)
				soloMachine := ibctesting.NewSolomachine(suite.T(), suite.chainA.Codec, "solomachine", "", 2)
				msg, err = types.NewMsgCreateClient(tendermintClient, soloMachine.ConsensusState(), suite.chainA.SenderAccount.GetAddress().String())
				suite.Require().NoError(err)
			},
			errorsmod.Wrap(types.ErrInvalidClientType, "client type for client state and consensus state do not match"),
		},
	}

	for _, tc := range cases {
		tc.malleate()
		err = msg.ValidateBasic()
		if tc.expErr == nil {
			suite.Require().NoError(err, tc.name)
		} else {
			suite.Require().Error(err, tc.name)
			suite.Require().ErrorIs(err, tc.expErr)
		}
	}
}

// tests that different header within MsgUpdateClient can be marshaled
// and unmarshaled.
func (suite *TypesTestSuite) TestMarshalMsgUpdateClient() {
	var (
		msg *types.MsgUpdateClient
		err error
	)

	testCases := []struct {
		name     string
		malleate func()
	}{
		{
			"solo machine client", func() {
				soloMachine := ibctesting.NewSolomachine(suite.T(), suite.chainA.Codec, "solomachine", "", 2)
				msg, err = types.NewMsgUpdateClient(soloMachine.ClientID, soloMachine.CreateHeader(soloMachine.Diversifier), suite.chainA.SenderAccount.GetAddress().String())
				suite.Require().NoError(err)
			},
		},
		{
			"tendermint client", func() {
				msg, err = types.NewMsgUpdateClient("tendermint", suite.chainA.CurrentTMClientHeader(), suite.chainA.SenderAccount.GetAddress().String())
				suite.Require().NoError(err)
			},
		},
	}

	for _, tc := range testCases {
		tc := tc

		suite.Run(tc.name, func() {
			suite.SetupTest()

			tc.malleate()

			cdc := suite.chainA.App.AppCodec()

			// marshal message
			bz, err := cdc.MarshalJSON(msg)
			suite.Require().NoError(err)

			// unmarshal message
			newMsg := &types.MsgUpdateClient{}
			err = cdc.UnmarshalJSON(bz, newMsg)
			suite.Require().NoError(err)

			suite.Require().True(proto.Equal(msg, newMsg))
		})
	}
}

func (suite *TypesTestSuite) TestMsgUpdateClient_ValidateBasic() {
	var (
		msg = &types.MsgUpdateClient{}
		err error
	)

	cases := []struct {
		name     string
		malleate func()
		expErr   error
	}{
		{
			"invalid client-id",
			func() {
				msg.ClientId = ""
			},
			errorsmod.Wrapf(ibcerrors.ErrInvalidAddress, "string could not be parsed as address:  empty address string is not allowed"),
		},
		{
			"valid - tendermint header",
			func() {
				msg, err = types.NewMsgUpdateClient("tendermint", suite.chainA.CurrentTMClientHeader(), suite.chainA.SenderAccount.GetAddress().String())
				suite.Require().NoError(err)
			},
			nil,
		},
		{
			"invalid tendermint header",
			func() {
				msg, err = types.NewMsgUpdateClient("tendermint", &ibctm.Header{}, suite.chainA.SenderAccount.GetAddress().String())
				suite.Require().NoError(err)
			},
			errorsmod.Wrap(types.ErrInvalidHeader, "tendermint signed header cannot be nil"),
		},
		{
			"failed to unpack header",
			func() {
				msg.ClientMessage = nil
			},
			errorsmod.Wrap(ibcerrors.ErrUnpackAny, "protobuf Any message cannot be nil"),
		},
		{
			"invalid signer",
			func() {
				msg.Signer = ""
			},
			errorsmod.Wrapf(ibcerrors.ErrInvalidAddress, "string could not be parsed as address:  empty address string is not allowed"),
		},
		{
			"valid - solomachine header",
			func() {
				soloMachine := ibctesting.NewSolomachine(suite.T(), suite.chainA.Codec, "solomachine", "", 2)
				msg, err = types.NewMsgUpdateClient(soloMachine.ClientID, soloMachine.CreateHeader(soloMachine.Diversifier), suite.chainA.SenderAccount.GetAddress().String())

				suite.Require().NoError(err)
			},
			nil,
		},
		{
			"invalid solomachine header",
			func() {
				msg, err = types.NewMsgUpdateClient("solomachine", &solomachine.Header{}, suite.chainA.SenderAccount.GetAddress().String())
				suite.Require().NoError(err)
			},
			errorsmod.Wrap(types.ErrInvalidHeader, "timestamp cannot be zero"),
		},
	}

	for _, tc := range cases {
		tc.malleate()
		err = msg.ValidateBasic()
		if tc.expErr == nil {
			suite.Require().NoError(err, tc.name)
		} else {
			suite.Require().Error(err, tc.name)
			suite.Require().ErrorIs(err, tc.expErr)
		}
	}
}

func (suite *TypesTestSuite) TestMarshalMsgUpgradeClient() {
	var (
		msg *types.MsgUpgradeClient
		err error
	)

	testCases := []struct {
		name     string
		malleate func()
	}{
		{
			"client upgrades to new tendermint client",
			func() {
				tendermintClient := ibctm.NewClientState(suite.chainA.ChainID, ibctesting.DefaultTrustLevel, ibctesting.TrustingPeriod, ibctesting.UnbondingPeriod, ibctesting.MaxClockDrift, clientHeight, commitmenttypes.GetSDKSpecs(), ibctesting.UpgradePath)
				tendermintConsState := &ibctm.ConsensusState{NextValidatorsHash: []byte("nextValsHash")}
				msg, err = types.NewMsgUpgradeClient("clientid", tendermintClient, tendermintConsState, []byte("proofUpgradeClient"), []byte("proofUpgradeConsState"), suite.chainA.SenderAccount.GetAddress().String())
				suite.Require().NoError(err)
			},
		},
		{
			"client upgrades to new solomachine client",
			func() {
				soloMachine := ibctesting.NewSolomachine(suite.T(), suite.chainA.Codec, "solomachine", "", 1)
				msg, err = types.NewMsgUpgradeClient("clientid", soloMachine.ClientState(), soloMachine.ConsensusState(), []byte("proofUpgradeClient"), []byte("proofUpgradeConsState"), suite.chainA.SenderAccount.GetAddress().String())
				suite.Require().NoError(err)
			},
		},
	}

	for _, tc := range testCases {
		tc := tc

		suite.Run(tc.name, func() {
			suite.SetupTest()

			tc.malleate()

			cdc := suite.chainA.App.AppCodec()

			// marshal message
			bz, err := cdc.MarshalJSON(msg)
			suite.Require().NoError(err)

			// unmarshal message
			newMsg := &types.MsgUpgradeClient{}
			err = cdc.UnmarshalJSON(bz, newMsg)
			suite.Require().NoError(err)
		})
	}
}

func (suite *TypesTestSuite) TestMsgUpgradeClient_ValidateBasic() {
	cases := []struct {
		name     string
		malleate func(*types.MsgUpgradeClient)
		expErr   error
	}{
		{
			name:     "success",
			malleate: func(msg *types.MsgUpgradeClient) {},
			expErr:   nil,
		},
		{
			name: "client id empty",
			malleate: func(msg *types.MsgUpgradeClient) {
				msg.ClientId = ""
			},
			expErr: errorsmod.Wrap(host.ErrInvalidID, "protobuf Any message cannot be nil"),
		},
		{
			name: "invalid client id",
			malleate: func(msg *types.MsgUpgradeClient) {
				msg.ClientId = "invalid~chain/id"
			},
			expErr: errorsmod.Wrap(host.ErrInvalidID, "identifier invalid~chain/id cannot contain separator '/'"),
		},
		{
			name: "unpacking clientstate fails",
			malleate: func(msg *types.MsgUpgradeClient) {
				msg.ClientState = nil
			},
			expErr: errorsmod.Wrap(ibcerrors.ErrUnpackAny, "protobuf Any message cannot be nil"),
		},
		{
			name: "unpacking consensus state fails",
			malleate: func(msg *types.MsgUpgradeClient) {
				msg.ConsensusState = nil
			},
			expErr: errorsmod.Wrap(ibcerrors.ErrUnpackAny, "protobuf Any message cannot be nil"),
		},
		{
			name: "client and consensus type does not match",
			malleate: func(msg *types.MsgUpgradeClient) {
				soloMachine := ibctesting.NewSolomachine(suite.T(), suite.chainA.Codec, "solomachine", "", 2)
				soloConsensus, err := types.PackConsensusState(soloMachine.ConsensusState())
				suite.Require().NoError(err)
				msg.ConsensusState = soloConsensus
			},
			expErr: errorsmod.Wrap(types.ErrInvalidUpgradeClient, "consensus state's client-type does not match client. expected: 07-tendermint, got: 06-solomachine"),
		},
		{
			name: "empty client proof",
			malleate: func(msg *types.MsgUpgradeClient) {
				msg.ProofUpgradeClient = nil
			},
			expErr: errorsmod.Wrap(types.ErrInvalidUpgradeClient, "proof of upgrade client cannot be empty"),
		},
		{
			name: "empty consensus state proof",
			malleate: func(msg *types.MsgUpgradeClient) {
				msg.ProofUpgradeConsensusState = nil
			},
			expErr: errorsmod.Wrap(types.ErrInvalidUpgradeClient, "proof of upgrade consensus state cannot be empty"),
		},
		{
			name: "empty signer",
			malleate: func(msg *types.MsgUpgradeClient) {
				msg.Signer = "  "
			},
			expErr: errorsmod.Wrap(ibcerrors.ErrInvalidAddress, "string could not be parsed as address: empty address string is not allowed"),
		},
	}

	for _, tc := range cases {
		tc := tc

		clientState := ibctm.NewClientState(suite.chainA.ChainID, ibctesting.DefaultTrustLevel, ibctesting.TrustingPeriod, ibctesting.UnbondingPeriod, ibctesting.MaxClockDrift, clientHeight, commitmenttypes.GetSDKSpecs(), ibctesting.UpgradePath)
		consState := &ibctm.ConsensusState{NextValidatorsHash: []byte("nextValsHash")}
		msg, err := types.NewMsgUpgradeClient("testclientid", clientState, consState, []byte("proofUpgradeClient"), []byte("proofUpgradeConsState"), suite.chainA.SenderAccount.GetAddress().String())
		suite.Require().NoError(err)

		tc.malleate(msg)
		err = msg.ValidateBasic()
		if tc.expErr == nil {
			suite.Require().NoError(err, "valid case %s failed", tc.name)
		} else {
			suite.Require().Error(err, "invalid case %s passed", tc.name)
			suite.Require().ErrorIs(err, tc.expErr)
		}
	}
}

// tests that different misbehaviours within MsgSubmitMisbehaviour can be marshaled
// and unmarshaled.
func (suite *TypesTestSuite) TestMarshalMsgSubmitMisbehaviour() {
	var (
		msg *types.MsgSubmitMisbehaviour
		err error
	)

	testCases := []struct {
		name     string
		malleate func()
	}{
		{
			"solo machine client", func() {
				soloMachine := ibctesting.NewSolomachine(suite.T(), suite.chainA.Codec, "solomachine", "", 2)
				msg, err = types.NewMsgSubmitMisbehaviour(soloMachine.ClientID, soloMachine.CreateMisbehaviour(), suite.chainA.SenderAccount.GetAddress().String())
				suite.Require().NoError(err)
			},
		},
		{
			"tendermint client", func() {
				height := types.NewHeight(0, uint64(suite.chainA.ProposedHeader.Height))
				heightMinus1 := types.NewHeight(0, uint64(suite.chainA.ProposedHeader.Height)-1)
				header1 := suite.chainA.CreateTMClientHeader(suite.chainA.ChainID, int64(height.RevisionHeight), heightMinus1, suite.chainA.ProposedHeader.Time, suite.chainA.Vals, suite.chainA.Vals, suite.chainA.Vals, suite.chainA.Signers)
				header2 := suite.chainA.CreateTMClientHeader(suite.chainA.ChainID, int64(height.RevisionHeight), heightMinus1, suite.chainA.ProposedHeader.Time.Add(time.Minute), suite.chainA.Vals, suite.chainA.Vals, suite.chainA.Vals, suite.chainA.Signers)

				misbehaviour := ibctm.NewMisbehaviour("tendermint", header1, header2)
				msg, err = types.NewMsgSubmitMisbehaviour("tendermint", misbehaviour, suite.chainA.SenderAccount.GetAddress().String())
				suite.Require().NoError(err)
			},
		},
	}

	for _, tc := range testCases {
		tc := tc

		suite.Run(tc.name, func() {
			suite.SetupTest()

			tc.malleate()

			cdc := suite.chainA.App.AppCodec()

			// marshal message
			bz, err := cdc.MarshalJSON(msg)
			suite.Require().NoError(err)

			// unmarshal message
			newMsg := &types.MsgSubmitMisbehaviour{}
			err = cdc.UnmarshalJSON(bz, newMsg)
			suite.Require().NoError(err)

			suite.Require().True(proto.Equal(msg, newMsg))
		})
	}
}

func (suite *TypesTestSuite) TestMsgSubmitMisbehaviour_ValidateBasic() {
	var (
		msg = &types.MsgSubmitMisbehaviour{}
		err error
	)

	cases := []struct {
		name     string
		malleate func()
		expErr   error
	}{
		{
			"invalid client-id",
			func() {
				msg.ClientId = ""
			},
			errorsmod.Wrapf(ibcerrors.ErrInvalidAddress, "string could not be parsed as address: empty address string is not allowed"),
		},
		{
			"valid - tendermint misbehaviour",
			func() {
				height := types.NewHeight(0, uint64(suite.chainA.ProposedHeader.Height))
				heightMinus1 := types.NewHeight(0, uint64(suite.chainA.ProposedHeader.Height)-1)
				header1 := suite.chainA.CreateTMClientHeader(suite.chainA.ChainID, int64(height.RevisionHeight), heightMinus1, suite.chainA.ProposedHeader.Time, suite.chainA.Vals, suite.chainA.Vals, suite.chainA.Vals, suite.chainA.Signers)
				header2 := suite.chainA.CreateTMClientHeader(suite.chainA.ChainID, int64(height.RevisionHeight), heightMinus1, suite.chainA.ProposedHeader.Time.Add(time.Minute), suite.chainA.Vals, suite.chainA.Vals, suite.chainA.Vals, suite.chainA.Signers)

				misbehaviour := ibctm.NewMisbehaviour("tendermint", header1, header2)
				msg, err = types.NewMsgSubmitMisbehaviour("tendermint", misbehaviour, suite.chainA.SenderAccount.GetAddress().String())
				suite.Require().NoError(err)
			},
			nil,
		},
		{
			"invalid tendermint misbehaviour",
			func() {
				msg, err = types.NewMsgSubmitMisbehaviour("tendermint", &ibctm.Misbehaviour{}, suite.chainA.SenderAccount.GetAddress().String())
				suite.Require().NoError(err)
			},
			errorsmod.Wrap(ibctm.ErrInvalidHeader, "misbehaviour Header1 cannot be nil"),
		},
		{
			"failed to unpack misbehaviourt",
			func() {
				msg.Misbehaviour = nil
			},
			errorsmod.Wrap(ibcerrors.ErrUnpackAny, "protobuf Any message cannot be nil"),
		},
		{
			"invalid signer",
			func() {
				msg.Signer = ""
			},
			errorsmod.Wrapf(ibcerrors.ErrInvalidAddress, "string could not be parsed as address:  empty address string is not allowed"),
		},
		{
			"valid - solomachine misbehaviour",
			func() {
				soloMachine := ibctesting.NewSolomachine(suite.T(), suite.chainA.Codec, "solomachine", "", 2)
				msg, err = types.NewMsgSubmitMisbehaviour(soloMachine.ClientID, soloMachine.CreateMisbehaviour(), suite.chainA.SenderAccount.GetAddress().String())
				suite.Require().NoError(err)
			},
			nil,
		},
		{
			"invalid solomachine misbehaviour",
			func() {
				msg, err = types.NewMsgSubmitMisbehaviour("solomachine", &solomachine.Misbehaviour{}, suite.chainA.SenderAccount.GetAddress().String())
				suite.Require().NoError(err)
			},
			errorsmod.Wrapf(types.ErrInvalidMisbehaviour, "sequence cannot be 0"),
		},
		{
			"client-id mismatch",
			func() {
				soloMachineMisbehaviour := ibctesting.NewSolomachine(suite.T(), suite.chainA.Codec, "solomachine", "", 2).CreateMisbehaviour()
				msg, err = types.NewMsgSubmitMisbehaviour("external", soloMachineMisbehaviour, suite.chainA.SenderAccount.GetAddress().String())
				suite.Require().NoError(err)
			},
			errorsmod.Wrapf(host.ErrInvalidID, "identifier external has invalid length: 8, must be between 9-64 characters"),
		},
	}

	for _, tc := range cases {
		tc.malleate()
		err = msg.ValidateBasic()
		if tc.expErr == nil {
			suite.Require().NoError(err, tc.name)
		} else {
			suite.Require().Error(err, tc.name)
			suite.Require().ErrorIs(err, tc.expErr)
		}
	}
}

// TestMsgRecoverClientValidateBasic tests ValidateBasic for MsgRecoverClient
func (suite *TypesTestSuite) TestMsgRecoverClientValidateBasic() {
	var msg *types.MsgRecoverClient

	testCases := []struct {
		name     string
		malleate func()
		expError error
	}{
		{
			"success: valid signer and client identifiers",
			func() {},
			nil,
		},
		{
			"failure: invalid signer address",
			func() {
				msg.Signer = "invalid"
			},
			ibcerrors.ErrInvalidAddress,
		},
		{
			"failure: invalid subject client ID",
			func() {
				msg.SubjectClientId = ""
			},
			host.ErrInvalidID,
		},
		{
			"failure: invalid substitute client ID",
			func() {
				msg.SubstituteClientId = ""
			},
			host.ErrInvalidID,
		},
		{
			"failure: subject and substribute client IDs are the same",
			func() {
				msg.SubstituteClientId = ibctesting.FirstClientID
			},
			types.ErrInvalidSubstitute,
		},
	}

	for _, tc := range testCases {
		msg = types.NewMsgRecoverClient(
			ibctesting.TestAccAddress,
			ibctesting.FirstClientID,
			ibctesting.SecondClientID,
		)

		tc.malleate()

		err := msg.ValidateBasic()
		expPass := tc.expError == nil
		if expPass {
			suite.Require().NoError(err, "valid case %s failed", tc.name)
		} else {
			suite.Require().Error(err, "invalid case %s passed", tc.name)
			suite.Require().ErrorIs(err, tc.expError, "invalid case %s passed", tc.name)
		}
	}
}

// TestMsgRecoverClientGetSigners tests GetSigners for MsgRecoverClient
func TestMsgRecoverClientGetSigners(t *testing.T) {
	testCases := []struct {
		name     string
		address  sdk.AccAddress
		expError error
	}{
		{"success: valid address", sdk.AccAddress(ibctesting.TestAccAddress), nil},
		{"failure: nil address", nil, fmt.Errorf("empty address string is not allowed")},
	}

	for _, tc := range testCases {
		// Leave subject client ID and substitute client ID as empty strings
		msg := types.MsgRecoverClient{
			Signer: tc.address.String(),
		}
		encodingCfg := moduletestutil.MakeTestEncodingConfig(testutil.CodecOptions{}, ibc.AppModule{})
		signers, _, err := encodingCfg.Codec.GetMsgSigners(&msg)
<<<<<<< HEAD
		if tc.expPass {
=======
		if tc.expError == nil {
>>>>>>> 83fdb7f2
			require.NoError(t, err)
			require.Equal(t, tc.address.Bytes(), signers[0])
		} else {
			require.Error(t, err)
			require.Equal(t, err.Error(), tc.expError.Error())
		}
	}
}

// TestMsgIBCSoftwareUpgrade_NewMsgIBCSoftwareUpgrade tests NewMsgIBCSoftwareUpgrade
func (suite *TypesTestSuite) TestMsgIBCSoftwareUpgrade_NewMsgIBCSoftwareUpgrade() {
	testCases := []struct {
		name                string
		upgradedClientState exported.ClientState
		expErr              error
	}{
		{
			"success",
			ibctm.NewClientState(suite.chainA.ChainID, ibctesting.DefaultTrustLevel, ibctesting.TrustingPeriod, ibctesting.UnbondingPeriod, ibctesting.MaxClockDrift, clientHeight, commitmenttypes.GetSDKSpecs(), ibctesting.UpgradePath),
			nil,
		},
		{
			"fail: failed to pack ClientState",
			nil,
			errorsmod.Wrap(ibcerrors.ErrPackAny, "cannot proto marshal <nil>"),
		},
	}

	for _, tc := range testCases {
		plan := upgradetypes.Plan{
			Name:   "upgrade IBC clients",
			Height: 1000,
		}
		msg, err := types.NewMsgIBCSoftwareUpgrade(
			ibctesting.TestAccAddress,
			plan,
			tc.upgradedClientState,
		)

		if tc.expErr == nil {
			suite.Require().NoError(err)
			suite.Assert().Equal(ibctesting.TestAccAddress, msg.Signer)
			suite.Assert().Equal(plan, msg.Plan)
			unpackedClientState, err := types.UnpackClientState(msg.UpgradedClientState)
			suite.Require().NoError(err)
			suite.Assert().Equal(tc.upgradedClientState, unpackedClientState)
		} else {
			suite.Require().True(errors.Is(err, ibcerrors.ErrPackAny))
			suite.Require().ErrorIs(err, tc.expErr)
		}
	}
}

// TestMsgIBCSoftwareUpgrade_GetSigners tests GetSigners for MsgIBCSoftwareUpgrade
func TestMsgIBCSoftwareUpgrade_GetSigners(t *testing.T) {
	testCases := []struct {
		name    string
		address sdk.AccAddress
		expErr  error
	}{
		{
			"success: valid address",
			sdk.AccAddress(ibctesting.TestAccAddress),
			nil,
		},
		{
			"failure: nil address",
			nil,
			fmt.Errorf("empty address string is not allowed"),
		},
	}

	for _, tc := range testCases {
		clientState := ibctm.NewClientState("testchain1-1", ibctesting.DefaultTrustLevel, ibctesting.TrustingPeriod, ibctesting.UnbondingPeriod, ibctesting.MaxClockDrift, clientHeight, commitmenttypes.GetSDKSpecs(), ibctesting.UpgradePath)
		plan := upgradetypes.Plan{
			Name:   "upgrade IBC clients",
			Height: 1000,
		}
		msg, err := types.NewMsgIBCSoftwareUpgrade(
			tc.address.String(),
			plan,
			clientState,
		)
		require.NoError(t, err)

		encodingCfg := moduletestutil.MakeTestEncodingConfig(testutil.CodecOptions{}, ibc.AppModule{})
		signers, _, err := encodingCfg.Codec.GetMsgSigners(msg)
<<<<<<< HEAD
		if tc.expPass {
=======

		expPass := tc.expErr == nil
		if expPass {
>>>>>>> 83fdb7f2
			require.NoError(t, err)
			require.Equal(t, tc.address.Bytes(), signers[0])
		} else {
			require.Error(t, err)
			require.Equal(t, err.Error(), tc.expErr.Error())
		}
	}
}

// TestMsgIBCSoftwareUpgrade_ValidateBasic tests ValidateBasic for MsgIBCSoftwareUpgrade
func (suite *TypesTestSuite) TestMsgIBCSoftwareUpgrade_ValidateBasic() {
	var (
		signer    string
		plan      upgradetypes.Plan
		anyClient *codectypes.Any
	)
	testCases := []struct {
		name     string
		malleate func()
		expError error
	}{
		{
			"success",
			func() {},
			nil,
		},
		{
			"failure: invalid authority address",
			func() {
				signer = "invalid"
			},
			ibcerrors.ErrInvalidAddress,
		},
		{
			"failure: error unpacking client state",
			func() {
				anyClient = &codectypes.Any{}
			},
			ibcerrors.ErrUnpackAny,
		},
		{
			"failure: error validating upgrade plan, height is not greater than zero",
			func() {
				plan.Height = 0
			},
			sdkerrors.ErrInvalidRequest,
		},
	}

	for _, tc := range testCases {
		signer = ibctesting.TestAccAddress
		plan = upgradetypes.Plan{
			Name:   "upgrade IBC clients",
			Height: 1000,
		}
		upgradedClientState := ibctm.NewClientState(suite.chainA.ChainID, ibctesting.DefaultTrustLevel, ibctesting.TrustingPeriod, ibctesting.UnbondingPeriod, ibctesting.MaxClockDrift, clientHeight, commitmenttypes.GetSDKSpecs(), ibctesting.UpgradePath)
		var err error
		anyClient, err = types.PackClientState(upgradedClientState)
		suite.Require().NoError(err)

		tc.malleate()

		msg := types.MsgIBCSoftwareUpgrade{
			plan,
			anyClient,
			signer,
		}

		err = msg.ValidateBasic()
		expPass := tc.expError == nil

		if expPass {
			suite.Require().NoError(err)
		}
		if tc.expError != nil {
			suite.Require().True(errors.Is(err, tc.expError))
		}
	}
}

// tests a MsgIBCSoftwareUpgrade can be marshaled and unmarshaled, and the
// client state can be unpacked
func (suite *TypesTestSuite) TestMarshalMsgIBCSoftwareUpgrade() {
	cdc := suite.chainA.App.AppCodec()

	// create proposal
	plan := upgradetypes.Plan{
		Name:   "upgrade ibc",
		Height: 1000,
	}

	msg, err := types.NewMsgIBCSoftwareUpgrade(ibctesting.TestAccAddress, plan, &ibctm.ClientState{})
	suite.Require().NoError(err)

	// marshal message
	bz, err := cdc.MarshalJSON(msg)
	suite.Require().NoError(err)

	// unmarshal proposal
	newMsg := &types.MsgIBCSoftwareUpgrade{}
	err = cdc.UnmarshalJSON(bz, newMsg)
	suite.Require().NoError(err)

	// unpack client state
	_, err = types.UnpackClientState(newMsg.UpgradedClientState)
	suite.Require().NoError(err)
}

// TestMsgUpdateParamsValidateBasic tests ValidateBasic for MsgUpdateParams
func (suite *TypesTestSuite) TestMsgUpdateParamsValidateBasic() {
	signer := suite.chainA.App.GetIBCKeeper().GetAuthority()
	testCases := []struct {
		name   string
		msg    *types.MsgUpdateParams
		expErr error
	}{
		{
			"success: valid signer and params",
			types.NewMsgUpdateParams(signer, types.DefaultParams()),
			nil,
		},
		{
			"success: valid signer empty params",
			types.NewMsgUpdateParams(signer, types.Params{}),
			nil,
		},
		{
			"failure: invalid signer address",
			types.NewMsgUpdateParams("invalid", types.DefaultParams()),
			errorsmod.Wrapf(ibcerrors.ErrInvalidAddress, "string could not be parsed as address: decoding bech32 failed: invalid bech32 string length 7"),
		},
		{
			"failure: invalid allowed client",
			types.NewMsgUpdateParams(signer, types.NewParams("")),
			fmt.Errorf("client type 0 cannot be blank"),
		},
	}

	for _, tc := range testCases {
		tc := tc
		suite.Run(tc.name, func() {
			err := tc.msg.ValidateBasic()
			if tc.expErr == nil {
				suite.Require().NoError(err, "valid case %s failed", tc.name)
			} else {
				suite.Require().Error(err, "invalid case %s passed", tc.name)
				suite.Require().Equal(tc.expErr.Error(), err.Error())
			}
		})
	}
}

// TestMsgUpdateParamsGetSigners tests GetSigners for MsgUpdateParams
func TestMsgUpdateParamsGetSigners(t *testing.T) {
	testCases := []struct {
		name    string
		address sdk.AccAddress
		expErr  error
	}{
		{"success: valid address", sdk.AccAddress(ibctesting.TestAccAddress), nil},
		{"failure: nil address", nil, fmt.Errorf("empty address string is not allowed")},
	}

	for _, tc := range testCases {
		tc := tc

		msg := types.MsgUpdateParams{
			Signer: tc.address.String(),
			Params: types.DefaultParams(),
		}
		encodingCfg := moduletestutil.MakeTestEncodingConfig(testutil.CodecOptions{}, ibc.AppModule{})
		signers, _, err := encodingCfg.Codec.GetMsgSigners(&msg)
<<<<<<< HEAD
		if tc.expPass {
=======

		expPass := tc.expErr == nil
		if expPass {
>>>>>>> 83fdb7f2
			require.NoError(t, err)
			require.Equal(t, tc.address.Bytes(), signers[0])
		} else {
			require.Error(t, err)
			require.Equal(t, err.Error(), tc.expErr.Error())
		}
	}
}<|MERGE_RESOLUTION|>--- conflicted
+++ resolved
@@ -712,11 +712,7 @@
 		}
 		encodingCfg := moduletestutil.MakeTestEncodingConfig(testutil.CodecOptions{}, ibc.AppModule{})
 		signers, _, err := encodingCfg.Codec.GetMsgSigners(&msg)
-<<<<<<< HEAD
-		if tc.expPass {
-=======
 		if tc.expError == nil {
->>>>>>> 83fdb7f2
 			require.NoError(t, err)
 			require.Equal(t, tc.address.Bytes(), signers[0])
 		} else {
@@ -804,13 +800,9 @@
 
 		encodingCfg := moduletestutil.MakeTestEncodingConfig(testutil.CodecOptions{}, ibc.AppModule{})
 		signers, _, err := encodingCfg.Codec.GetMsgSigners(msg)
-<<<<<<< HEAD
-		if tc.expPass {
-=======
 
 		expPass := tc.expErr == nil
 		if expPass {
->>>>>>> 83fdb7f2
 			require.NoError(t, err)
 			require.Equal(t, tc.address.Bytes(), signers[0])
 		} else {
@@ -983,13 +975,9 @@
 		}
 		encodingCfg := moduletestutil.MakeTestEncodingConfig(testutil.CodecOptions{}, ibc.AppModule{})
 		signers, _, err := encodingCfg.Codec.GetMsgSigners(&msg)
-<<<<<<< HEAD
-		if tc.expPass {
-=======
 
 		expPass := tc.expErr == nil
 		if expPass {
->>>>>>> 83fdb7f2
 			require.NoError(t, err)
 			require.Equal(t, tc.address.Bytes(), signers[0])
 		} else {
