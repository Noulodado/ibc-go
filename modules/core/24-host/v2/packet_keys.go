package v2

import (
	"fmt"
)

// PacketCommitmentKey returns the store key of under which a packet commitment is stored.
func PacketCommitmentKey(channelID string, sequence uint64) []byte {
	return append(append([]byte(channelID), byte(1)), sdk.Uint64ToBigEndian(sequence)...)
}

// PacketCommitmentPrefixKey returns the store key prefix under which packet commitments for a particular channel are stored.
func PacketCommitmentPrefixKey(channelID string) []byte {
	return append([]byte(channelID), byte(1))
}

// PacketReceiptKey returns the store key of under which a packet receipt is stored.
func PacketReceiptKey(channelID string, sequence uint64) []byte {
<<<<<<< HEAD
	return []byte(fmt.Sprintf("receipts/channels/%s/sequences/%d", channelID, sequence))
=======
	return append(append([]byte(channelID), byte(2)), sdk.Uint64ToBigEndian(sequence)...)
>>>>>>> 831a351d
}

// PacketAcknowledgementKey returns the store key of under which a packet acknowledgement is stored.
func PacketAcknowledgementKey(channelID string, sequence uint64) []byte {
<<<<<<< HEAD
	return []byte(fmt.Sprintf("acks/channels/%s/sequences/%d", channelID, sequence))
}

// PacketCommitmentKey returns the store key of under which a packet commitment is stored.
func PacketCommitmentKey(channelID string, sequence uint64) []byte {
	return []byte(fmt.Sprintf("commitments/channels/%s/sequences/%d", channelID, sequence))
=======
	return append(append([]byte(channelID), byte(3)), sdk.Uint64ToBigEndian(sequence)...)
>>>>>>> 831a351d
}

// NextSequenceSendKey returns the store key for the next sequence send of a given channelID.
func NextSequenceSendKey(channelID string) []byte {
	return []byte(fmt.Sprintf("nextSequenceSend/%s", channelID))
}<|MERGE_RESOLUTION|>--- conflicted
+++ resolved
@@ -2,6 +2,8 @@
 
 import (
 	"fmt"
+
+	sdk "github.com/cosmos/cosmos-sdk/types"
 )
 
 // PacketCommitmentKey returns the store key of under which a packet commitment is stored.
@@ -16,25 +18,12 @@
 
 // PacketReceiptKey returns the store key of under which a packet receipt is stored.
 func PacketReceiptKey(channelID string, sequence uint64) []byte {
-<<<<<<< HEAD
-	return []byte(fmt.Sprintf("receipts/channels/%s/sequences/%d", channelID, sequence))
-=======
 	return append(append([]byte(channelID), byte(2)), sdk.Uint64ToBigEndian(sequence)...)
->>>>>>> 831a351d
 }
 
 // PacketAcknowledgementKey returns the store key of under which a packet acknowledgement is stored.
 func PacketAcknowledgementKey(channelID string, sequence uint64) []byte {
-<<<<<<< HEAD
-	return []byte(fmt.Sprintf("acks/channels/%s/sequences/%d", channelID, sequence))
-}
-
-// PacketCommitmentKey returns the store key of under which a packet commitment is stored.
-func PacketCommitmentKey(channelID string, sequence uint64) []byte {
-	return []byte(fmt.Sprintf("commitments/channels/%s/sequences/%d", channelID, sequence))
-=======
 	return append(append([]byte(channelID), byte(3)), sdk.Uint64ToBigEndian(sequence)...)
->>>>>>> 831a351d
 }
 
 // NextSequenceSendKey returns the store key for the next sequence send of a given channelID.
