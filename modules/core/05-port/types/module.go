--- conflicted
+++ resolved
@@ -109,10 +109,6 @@
 
 // UpgradableModule defines the callbacks required to perform a channel upgrade.
 type UpgradableModule interface {
-<<<<<<< HEAD
-
-=======
->>>>>>> 9bca6444
 	// OnChanUpgradeInit initializes the channel upgrade handshake.
 	OnChanUpgradeInit(
 		ctx sdk.Context,
