package keeper_test

import (
	"fmt"

	govtypes "cosmossdk.io/x/gov/types"

	"github.com/cosmos/cosmos-sdk/runtime"
	authtypes "github.com/cosmos/cosmos-sdk/x/auth/types"

	icahostkeeper "github.com/cosmos/ibc-go/v9/modules/apps/27-interchain-accounts/host/keeper"
	icahosttypes "github.com/cosmos/ibc-go/v9/modules/apps/27-interchain-accounts/host/types"
)

func (suite *KeeperTestSuite) TestMigratorMigrateParams() {
	testCases := []struct {
		msg            string
		malleate       func()
		expectedParams icahosttypes.Params
	}{
		{
			"success: default params",
			func() {
				params := icahosttypes.DefaultParams()
				subspace := suite.chainA.GetSimApp().GetSubspace(icahosttypes.SubModuleName) // get subspace
				subspace.SetParamSet(suite.chainA.GetContext(), &params)                     // set params
			},
			icahosttypes.DefaultParams(),
		},
		{
			"success: no legacy params pre-migration",
			func() {
				suite.chainA.GetSimApp().ICAHostKeeper = icahostkeeper.NewKeeper(
					suite.chainA.Codec,
					runtime.NewKVStoreService(suite.chainA.GetSimApp().GetKey(icahosttypes.StoreKey)),
					nil, // assign a nil legacy param subspace
					suite.chainA.GetSimApp().IBCFeeKeeper,
					suite.chainA.GetSimApp().IBCKeeper.ChannelKeeper,
<<<<<<< HEAD
					suite.chainA.GetSimApp().IBCKeeper.PortKeeper,
					suite.chainA.GetSimApp().AuthKeeper,
					suite.chainA.GetSimApp().ScopedICAHostKeeper,
=======
					suite.chainA.GetSimApp().AccountKeeper,
>>>>>>> 1a5c739d
					suite.chainA.GetSimApp().MsgServiceRouter(),
					suite.chainA.GetSimApp().GRPCQueryRouter(),
					authtypes.NewModuleAddress(govtypes.ModuleName).String(),
				)
			},
			icahosttypes.DefaultParams(),
		},
	}

	for _, tc := range testCases {
		tc := tc

		suite.Run(fmt.Sprintf("case %s", tc.msg), func() {
			suite.SetupTest() // reset

			tc.malleate() // explicitly set params

			migrator := icahostkeeper.NewMigrator(&suite.chainA.GetSimApp().ICAHostKeeper)
			err := migrator.MigrateParams(suite.chainA.GetContext())
			suite.Require().NoError(err)

			params := suite.chainA.GetSimApp().ICAHostKeeper.GetParams(suite.chainA.GetContext())
			suite.Require().Equal(tc.expectedParams, params)
		})
	}
}<|MERGE_RESOLUTION|>--- conflicted
+++ resolved
@@ -36,13 +36,7 @@
 					nil, // assign a nil legacy param subspace
 					suite.chainA.GetSimApp().IBCFeeKeeper,
 					suite.chainA.GetSimApp().IBCKeeper.ChannelKeeper,
-<<<<<<< HEAD
-					suite.chainA.GetSimApp().IBCKeeper.PortKeeper,
 					suite.chainA.GetSimApp().AuthKeeper,
-					suite.chainA.GetSimApp().ScopedICAHostKeeper,
-=======
-					suite.chainA.GetSimApp().AccountKeeper,
->>>>>>> 1a5c739d
 					suite.chainA.GetSimApp().MsgServiceRouter(),
 					suite.chainA.GetSimApp().GRPCQueryRouter(),
 					authtypes.NewModuleAddress(govtypes.ModuleName).String(),
