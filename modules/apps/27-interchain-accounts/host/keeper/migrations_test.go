package keeper_test

import (
	"fmt"

<<<<<<< HEAD
=======
	"cosmossdk.io/log"
>>>>>>> 83fdb7f2
	govtypes "cosmossdk.io/x/gov/types"

	"github.com/cosmos/cosmos-sdk/runtime"
	authtypes "github.com/cosmos/cosmos-sdk/x/auth/types"

	icahostkeeper "github.com/cosmos/ibc-go/v9/modules/apps/27-interchain-accounts/host/keeper"
	icahosttypes "github.com/cosmos/ibc-go/v9/modules/apps/27-interchain-accounts/host/types"
)

func (suite *KeeperTestSuite) TestMigratorMigrateParams() {
	testCases := []struct {
		msg            string
		malleate       func()
		expectedParams icahosttypes.Params
	}{
		{
			"success: default params",
			func() {
				params := icahosttypes.DefaultParams()
				subspace := suite.chainA.GetSimApp().GetSubspace(icahosttypes.SubModuleName) // get subspace
				subspace.SetParamSet(suite.chainA.GetContext(), &params)                     // set params
			},
			icahosttypes.DefaultParams(),
		},
		{
			"success: no legacy params pre-migration",
			func() {
				suite.chainA.GetSimApp().ICAHostKeeper = icahostkeeper.NewKeeper(
					suite.chainA.Codec,
					runtime.NewEnvironment(runtime.NewKVStoreService(suite.chainA.GetSimApp().GetKey(icahosttypes.StoreKey)), log.NewNopLogger()),
					nil, // assign a nil legacy param subspace
					suite.chainA.GetSimApp().IBCFeeKeeper,
					suite.chainA.GetSimApp().IBCKeeper.ChannelKeeper,
					suite.chainA.GetSimApp().AuthKeeper,
<<<<<<< HEAD
					suite.chainA.GetSimApp().MsgServiceRouter(),
					suite.chainA.GetSimApp().GRPCQueryRouter(),
=======
>>>>>>> 83fdb7f2
					authtypes.NewModuleAddress(govtypes.ModuleName).String(),
				)
			},
			icahosttypes.DefaultParams(),
		},
	}

	for _, tc := range testCases {
		tc := tc

		suite.Run(fmt.Sprintf("case %s", tc.msg), func() {
			suite.SetupTest() // reset

			tc.malleate() // explicitly set params

			migrator := icahostkeeper.NewMigrator(&suite.chainA.GetSimApp().ICAHostKeeper)
			err := migrator.MigrateParams(suite.chainA.GetContext())
			suite.Require().NoError(err)

			params := suite.chainA.GetSimApp().ICAHostKeeper.GetParams(suite.chainA.GetContext())
			suite.Require().Equal(tc.expectedParams, params)
		})
	}
}<|MERGE_RESOLUTION|>--- conflicted
+++ resolved
@@ -3,10 +3,7 @@
 import (
 	"fmt"
 
-<<<<<<< HEAD
-=======
 	"cosmossdk.io/log"
->>>>>>> 83fdb7f2
 	govtypes "cosmossdk.io/x/gov/types"
 
 	"github.com/cosmos/cosmos-sdk/runtime"
@@ -41,11 +38,6 @@
 					suite.chainA.GetSimApp().IBCFeeKeeper,
 					suite.chainA.GetSimApp().IBCKeeper.ChannelKeeper,
 					suite.chainA.GetSimApp().AuthKeeper,
-<<<<<<< HEAD
-					suite.chainA.GetSimApp().MsgServiceRouter(),
-					suite.chainA.GetSimApp().GRPCQueryRouter(),
-=======
->>>>>>> 83fdb7f2
 					authtypes.NewModuleAddress(govtypes.ModuleName).String(),
 				)
 			},
