package keeper

import (
	"context"
	"fmt"
	"reflect"
	"slices"
	"strings"

	gogoproto "github.com/cosmos/gogoproto/proto"
	"google.golang.org/protobuf/reflect/protoreflect"

<<<<<<< HEAD
	abci "github.com/cometbft/cometbft/api/cometbft/abci/v1"
=======
	errorsmod "cosmossdk.io/errors"
>>>>>>> 83fdb7f2

	"github.com/cosmos/ibc-go/v9/modules/apps/27-interchain-accounts/host/types"
	ibcerrors "github.com/cosmos/ibc-go/v9/modules/core/errors"
)

var _ types.MsgServer = (*msgServer)(nil)

type msgServer struct {
	*Keeper
}

// NewMsgServerImpl returns an implementation of the ICS27 host MsgServer interface
// for the provided Keeper.
func NewMsgServerImpl(keeper *Keeper) types.MsgServer {
	return &msgServer{Keeper: keeper}
}

// ModuleQuerySafe routes the queries to the keeper's query router if they are module_query_safe.
// This handler doesn't use the signer.
func (m msgServer) ModuleQuerySafe(ctx context.Context, msg *types.MsgModuleQuerySafe) (*types.MsgModuleQuerySafeResponse, error) {
	responses := make([][]byte, len(msg.Requests))
	for i, query := range msg.Requests {
		isModuleQuerySafe := slices.Contains(m.mqsAllowList, query.Path)
		if !isModuleQuerySafe {
			return nil, errorsmod.Wrapf(ibcerrors.ErrInvalidRequest, "not module query safe: %s", query.Path)
		}

		path := strings.TrimPrefix(query.Path, "/")
		pathFullName := protoreflect.FullName(strings.ReplaceAll(path, "/", "."))

		desc, err := gogoproto.GogoResolver.FindDescriptorByName(pathFullName)
		if err != nil {
			return nil, err
		}

		md, isGRPC := desc.(protoreflect.MethodDescriptor)
		if !isGRPC {
			return nil, errorsmod.Wrapf(ibcerrors.ErrInvalidRequest, "no descriptor found for query path: %s", string(desc.FullName()))
		}

<<<<<<< HEAD
		res, err := route(ctx, &abci.QueryRequest{
			Path: query.Path,
			Data: query.Data,
		})
=======
		msg, err := forgeProtoTypeFromName(string(md.Input().FullName()))
>>>>>>> 83fdb7f2
		if err != nil {
			return nil, err
		}

		if err := m.cdc.Unmarshal(query.Data, msg); err != nil {
			return nil, errorsmod.Wrapf(ibcerrors.ErrInvalidType, "cannot unmarshal query request data to: %s", md.Input().FullName())
		}

		res, err := m.QueryRouterService.Invoke(ctx, msg)
		if err != nil {
			m.Logger.Debug("query failed", "path", query.Path, "error", err)
			return nil, err
		}
		if res == nil {
			return nil, errorsmod.Wrapf(ibcerrors.ErrInvalidRequest, "no response for query: %s", query.Path)
		}

		responses[i] = m.cdc.MustMarshal(res)
	}

	height := m.HeaderService.HeaderInfo(ctx).Height
	return &types.MsgModuleQuerySafeResponse{Responses: responses, Height: uint64(height)}, nil
}

// see: https://github.com/cosmos/cosmos-sdk/issues/22833
func forgeProtoTypeFromName(msgName string) (gogoproto.Message, error) {
	typ := gogoproto.MessageType(msgName)
	if typ == nil {
		return nil, fmt.Errorf("no message type found for %s", msgName)
	}

	msg, ok := reflect.New(typ.Elem()).Interface().(gogoproto.Message)
	if !ok {
		return nil, fmt.Errorf("could not create response message %s", msgName)
	}

	return msg, nil
}

// UpdateParams updates the host submodule's params.
func (m msgServer) UpdateParams(ctx context.Context, msg *types.MsgUpdateParams) (*types.MsgUpdateParamsResponse, error) {
	if m.GetAuthority() != msg.Signer {
		return nil, errorsmod.Wrapf(ibcerrors.ErrUnauthorized, "expected %s, got %s", m.GetAuthority(), msg.Signer)
	}

	m.SetParams(ctx, msg.Params)

	return &types.MsgUpdateParamsResponse{}, nil
}<|MERGE_RESOLUTION|>--- conflicted
+++ resolved
@@ -10,11 +10,7 @@
 	gogoproto "github.com/cosmos/gogoproto/proto"
 	"google.golang.org/protobuf/reflect/protoreflect"
 
-<<<<<<< HEAD
-	abci "github.com/cometbft/cometbft/api/cometbft/abci/v1"
-=======
 	errorsmod "cosmossdk.io/errors"
->>>>>>> 83fdb7f2
 
 	"github.com/cosmos/ibc-go/v9/modules/apps/27-interchain-accounts/host/types"
 	ibcerrors "github.com/cosmos/ibc-go/v9/modules/core/errors"
@@ -55,14 +51,7 @@
 			return nil, errorsmod.Wrapf(ibcerrors.ErrInvalidRequest, "no descriptor found for query path: %s", string(desc.FullName()))
 		}
 
-<<<<<<< HEAD
-		res, err := route(ctx, &abci.QueryRequest{
-			Path: query.Path,
-			Data: query.Data,
-		})
-=======
 		msg, err := forgeProtoTypeFromName(string(md.Input().FullName()))
->>>>>>> 83fdb7f2
 		if err != nil {
 			return nil, err
 		}
