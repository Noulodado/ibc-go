package keeper_test

import (
	sdkmath "cosmossdk.io/math"

	sdk "github.com/cosmos/cosmos-sdk/types"

	capabilitytypes "github.com/cosmos/ibc-go/modules/capability/types"
	hosttypes "github.com/cosmos/ibc-go/v8/modules/apps/27-interchain-accounts/host/types"
	icatypes "github.com/cosmos/ibc-go/v8/modules/apps/27-interchain-accounts/types"
	connectiontypes "github.com/cosmos/ibc-go/v8/modules/core/03-connection/types"
	channeltypes "github.com/cosmos/ibc-go/v8/modules/core/04-channel/types"
	porttypes "github.com/cosmos/ibc-go/v8/modules/core/05-port/types"
	host "github.com/cosmos/ibc-go/v8/modules/core/24-host"
	ibctesting "github.com/cosmos/ibc-go/v8/testing"
)

const (
	differentConnectionID = "connection-100"
)

// open and close channel is a helper function for TestOnChanOpenTry for reopening accounts
func (suite *KeeperTestSuite) openAndCloseChannel(path *ibctesting.Path) {
	err := path.EndpointB.ChanOpenTry()
	suite.Require().NoError(err)

	err = path.EndpointA.ChanOpenAck()
	suite.Require().NoError(err)

	err = path.EndpointB.ChanOpenConfirm()
	suite.Require().NoError(err)

	err = path.EndpointA.SetChannelState(channeltypes.CLOSED)
	suite.Require().NoError(err)

	err = path.EndpointB.SetChannelState(channeltypes.CLOSED)
	suite.Require().NoError(err)

	path.EndpointA.ChannelID = ""
	err = RegisterInterchainAccount(path.EndpointA, TestOwnerAddress)
	suite.Require().NoError(err)

	// bump channel sequence as these test mock core IBC behaviour on ChanOpenTry
	channelSequence := path.EndpointB.Chain.App.GetIBCKeeper().ChannelKeeper.GetNextChannelSequence(path.EndpointB.Chain.GetContext())
	path.EndpointB.ChannelID = channeltypes.FormatChannelIdentifier(channelSequence)
}

func (suite *KeeperTestSuite) TestOnChanOpenTry() {
	var (
		channel  *channeltypes.Channel
		path     *ibctesting.Path
		chanCap  *capabilitytypes.Capability
		metadata icatypes.Metadata
	)

	testCases := []struct {
		name     string
		malleate func()
		expPass  bool
	}{
		{
			"success",
			func() {},
			true,
		},
		{
			"success - reopening closed active channel",
			func() {
				// create interchain account
				// undo setup
				path.EndpointB.ChannelID = ""
				err := suite.chainB.App.GetScopedIBCKeeper().ReleaseCapability(suite.chainB.GetContext(), chanCap)
				suite.Require().NoError(err)

				suite.openAndCloseChannel(path)
			},
			true,
		},
		{
			"success - reopening account with new address",
			func() {
				// create interchain account
				// undo setup
				path.EndpointB.ChannelID = ""
				err := suite.chainB.App.GetScopedIBCKeeper().ReleaseCapability(suite.chainB.GetContext(), chanCap)
				suite.Require().NoError(err)

				suite.openAndCloseChannel(path)

				// delete interchain account address
				store := suite.chainB.GetContext().KVStore(suite.chainB.GetSimApp().GetKey(hosttypes.SubModuleName))
				store.Delete(icatypes.KeyOwnerAccount(path.EndpointA.ChannelConfig.PortID, path.EndpointB.ConnectionID))

				// assert interchain account address mapping was deleted
				_, found := suite.chainB.GetSimApp().ICAHostKeeper.GetInterchainAccountAddress(suite.chainB.GetContext(), path.EndpointB.ConnectionID, path.EndpointA.ChannelConfig.PortID)
				suite.Require().False(found)
			},
			true,
		},
		{
			"success - empty host connection ID",
			func() {
				metadata.HostConnectionId = ""

				versionBytes, err := icatypes.ModuleCdc.MarshalJSON(&metadata)
				suite.Require().NoError(err)

				path.EndpointA.ChannelConfig.Version = string(versionBytes)
			},
			true,
		},
		{
			"success - previous metadata is different",
			func() {
				// set the active channelID in state
				suite.chainB.GetSimApp().ICAHostKeeper.SetActiveChannelID(suite.chainB.GetContext(), path.EndpointB.ConnectionID, path.EndpointA.ChannelConfig.PortID, path.EndpointB.ChannelID)

				// set the previous encoding to be proto3json.
				// the new encoding is set to be protobuf in the test below.
				metadata.Encoding = icatypes.EncodingProto3JSON

				versionBytes, err := icatypes.ModuleCdc.MarshalJSON(&metadata)
				suite.Require().NoError(err)

				channel.State = channeltypes.CLOSED
				channel.Version = string(versionBytes)

				path.EndpointB.SetChannel(*channel)
			}, true,
		},
		{
			"reopening account fails - no existing account",
			func() {
				// create interchain account
				// undo setup
				path.EndpointB.ChannelID = ""
				err := suite.chainB.App.GetScopedIBCKeeper().ReleaseCapability(suite.chainB.GetContext(), chanCap)
				suite.Require().NoError(err)

				suite.openAndCloseChannel(path)

				// delete existing account
				addr, found := suite.chainB.GetSimApp().ICAHostKeeper.GetInterchainAccountAddress(suite.chainB.GetContext(), path.EndpointB.ConnectionID, path.EndpointA.ChannelConfig.PortID)
				suite.Require().True(found)

				acc := suite.chainB.GetSimApp().AccountKeeper.GetAccount(suite.chainB.GetContext(), sdk.MustAccAddressFromBech32(addr))
				suite.chainB.GetSimApp().AccountKeeper.RemoveAccount(suite.chainB.GetContext(), acc)
			},
			false,
		},
		{
			"reopening account fails - existing account is not interchain account type",
			func() {
				// create interchain account
				// undo setup
				path.EndpointB.ChannelID = ""
				err := suite.chainB.App.GetScopedIBCKeeper().ReleaseCapability(suite.chainB.GetContext(), chanCap)
				suite.Require().NoError(err)

				suite.openAndCloseChannel(path)

				addr, found := suite.chainB.GetSimApp().ICAHostKeeper.GetInterchainAccountAddress(suite.chainB.GetContext(), path.EndpointB.ConnectionID, path.EndpointA.ChannelConfig.PortID)
				suite.Require().True(found)

				accAddress := sdk.MustAccAddressFromBech32(addr)
				acc := suite.chainB.GetSimApp().AccountKeeper.GetAccount(suite.chainB.GetContext(), accAddress)

				icaAcc, ok := acc.(*icatypes.InterchainAccount)
				suite.Require().True(ok)

				// overwrite existing account with only base account type, not intercahin account type
				suite.chainB.GetSimApp().AccountKeeper.SetAccount(suite.chainB.GetContext(), icaAcc.BaseAccount)
			},
			false,
		},
		{
			"account already exists",
			func() {
				interchainAccAddr := icatypes.GenerateAddress(suite.chainB.GetContext(), path.EndpointB.ConnectionID, path.EndpointA.ChannelConfig.PortID)
				err := suite.chainB.GetSimApp().BankKeeper.SendCoins(suite.chainB.GetContext(), suite.chainB.SenderAccount.GetAddress(), interchainAccAddr, sdk.Coins{sdk.NewCoin("stake", sdkmath.NewInt(1))})
				suite.Require().NoError(err)
				suite.Require().True(suite.chainB.GetSimApp().AccountKeeper.HasAccount(suite.chainB.GetContext(), interchainAccAddr))
			},
			false,
		},
		{
<<<<<<< HEAD
			"invalid metadata - previous metadata is different",
			func() {
				// create a new channel and set it in state
				ch := channeltypes.NewChannel(channeltypes.CLOSED, channeltypes.ORDERED, channeltypes.NewCounterparty(path.EndpointA.ChannelConfig.PortID, path.EndpointA.ChannelID), []string{path.EndpointA.ConnectionID}, TestVersion)
				suite.chainB.GetSimApp().GetIBCKeeper().ChannelKeeper.SetChannel(suite.chainB.GetContext(), path.EndpointB.ChannelConfig.PortID, path.EndpointB.ChannelID, ch)

				// set the active channelID in state
				suite.chainB.GetSimApp().ICAHostKeeper.SetActiveChannelID(suite.chainB.GetContext(), path.EndpointB.ConnectionID, path.EndpointA.ChannelConfig.PortID, path.EndpointB.ChannelID)

				// attempt to downgrade version by reinitializing channel with version 1, but setting channel to version 2
				metadata.Version = "ics27-2"

				versionBytes, err := icatypes.ModuleCdc.MarshalJSON(&metadata)
				suite.Require().NoError(err)

				channel.Version = string(versionBytes)

				path.EndpointB.SetChannel(*channel)
			},
			false,
		},
		{
			"invalid order - UNORDERED",
			func() {
				channel.Ordering = channeltypes.UNORDERED
			},
			false,
		},
		{
=======
>>>>>>> 61748221
			"invalid port ID",
			func() {
				path.EndpointB.ChannelConfig.PortID = "invalid-port-id" //nolint:goconst
			},
			false,
		},
		{
			"connection not found",
			func() {
				channel.ConnectionHops = []string{"invalid-connnection-id"}
				path.EndpointB.SetChannel(*channel)
			},
			false,
		},
		{
			"invalid metadata bytestring",
			func() {
				path.EndpointA.ChannelConfig.Version = "invalid-metadata-bytestring"
			},
			false,
		},
		{
			"unsupported encoding format",
			func() {
				metadata.Encoding = "invalid-encoding-format"

				versionBytes, err := icatypes.ModuleCdc.MarshalJSON(&metadata)
				suite.Require().NoError(err)

				path.EndpointA.ChannelConfig.Version = string(versionBytes)
			},
			false,
		},
		{
			"unsupported transaction type",
			func() {
				metadata.TxType = "invalid-tx-types"

				versionBytes, err := icatypes.ModuleCdc.MarshalJSON(&metadata)
				suite.Require().NoError(err)

				path.EndpointA.ChannelConfig.Version = string(versionBytes)
			},
			false,
		},
		{
			"invalid controller connection ID",
			func() {
				metadata.ControllerConnectionId = "invalid-connnection-id"

				versionBytes, err := icatypes.ModuleCdc.MarshalJSON(&metadata)
				suite.Require().NoError(err)

				path.EndpointA.ChannelConfig.Version = string(versionBytes)
			},
			false,
		},
		{
			"invalid counterparty version",
			func() {
				metadata.Version = "invalid-version"

				versionBytes, err := icatypes.ModuleCdc.MarshalJSON(&metadata)
				suite.Require().NoError(err)

				path.EndpointA.ChannelConfig.Version = string(versionBytes)
			},
			false,
		},
		{
			"capability already claimed",
			func() {
				path.EndpointB.SetChannel(*channel)
				err := suite.chainB.GetSimApp().ScopedICAHostKeeper.ClaimCapability(suite.chainB.GetContext(), chanCap, host.ChannelCapabilityPath(path.EndpointB.ChannelConfig.PortID, path.EndpointB.ChannelID))
				suite.Require().NoError(err)
			},
			false,
		},
		{
			"active channel already set (OPEN state)",
			func() {
				// create a new channel and set it in state
				ch := channeltypes.NewChannel(channeltypes.OPEN, channeltypes.ORDERED, channeltypes.NewCounterparty(path.EndpointA.ChannelConfig.PortID, path.EndpointA.ChannelID), []string{path.EndpointA.ConnectionID}, ibctesting.DefaultChannelVersion)
				suite.chainB.GetSimApp().GetIBCKeeper().ChannelKeeper.SetChannel(suite.chainB.GetContext(), path.EndpointB.ChannelConfig.PortID, path.EndpointB.ChannelID, ch)

				// set the active channelID in state
				suite.chainB.GetSimApp().ICAHostKeeper.SetActiveChannelID(suite.chainB.GetContext(), ibctesting.FirstConnectionID, path.EndpointA.ChannelConfig.PortID, path.EndpointB.ChannelID)
			},
			false,
		},
		{
			"channel is already active (FLUSHING state)",
			func() {
				suite.chainB.GetSimApp().ICAHostKeeper.SetActiveChannelID(suite.chainB.GetContext(), ibctesting.FirstConnectionID, path.EndpointA.ChannelConfig.PortID, path.EndpointB.ChannelID)

				counterparty := channeltypes.NewCounterparty(path.EndpointA.ChannelConfig.PortID, path.EndpointA.ChannelID)
				channel := channeltypes.Channel{
					State:          channeltypes.FLUSHING,
					Ordering:       channeltypes.ORDERED,
					Counterparty:   counterparty,
					ConnectionHops: []string{path.EndpointB.ConnectionID},
					Version:        TestVersion,
				}
				suite.chainB.GetSimApp().IBCKeeper.ChannelKeeper.SetChannel(suite.chainB.GetContext(), path.EndpointB.ChannelConfig.PortID, path.EndpointB.ChannelID, channel)
			},
			false,
		},
	}

	for _, tc := range testCases {
		tc := tc

		suite.Run(tc.name, func() {
			suite.SetupTest() // reset

			path = NewICAPath(suite.chainA, suite.chainB, icatypes.EncodingProtobuf)
			suite.coordinator.SetupConnections(path)

			err := RegisterInterchainAccount(path.EndpointA, TestOwnerAddress)
			suite.Require().NoError(err)

			// set the channel id on host
			channelSequence := path.EndpointB.Chain.App.GetIBCKeeper().ChannelKeeper.GetNextChannelSequence(path.EndpointB.Chain.GetContext())
			path.EndpointB.ChannelID = channeltypes.FormatChannelIdentifier(channelSequence)

			// default values
			metadata = icatypes.NewMetadata(icatypes.Version, ibctesting.FirstConnectionID, ibctesting.FirstConnectionID, "", icatypes.EncodingProtobuf, icatypes.TxTypeSDKMultiMsg)
			versionBytes, err := icatypes.ModuleCdc.MarshalJSON(&metadata)
			suite.Require().NoError(err)

			expectedMetadataReturn := metadata

			counterparty := channeltypes.NewCounterparty(path.EndpointA.ChannelConfig.PortID, path.EndpointA.ChannelID)
			channel = &channeltypes.Channel{
				State:          channeltypes.TRYOPEN,
				Ordering:       channeltypes.ORDERED,
				Counterparty:   counterparty,
				ConnectionHops: []string{path.EndpointB.ConnectionID},
				Version:        string(versionBytes),
			}

			chanCap, err = suite.chainB.App.GetScopedIBCKeeper().NewCapability(suite.chainB.GetContext(), host.ChannelCapabilityPath(path.EndpointB.ChannelConfig.PortID, path.EndpointB.ChannelID))
			suite.Require().NoError(err)

			tc.malleate() // malleate mutates test data

			version, err := suite.chainB.GetSimApp().ICAHostKeeper.OnChanOpenTry(suite.chainB.GetContext(), channel.Ordering, channel.GetConnectionHops(),
				path.EndpointB.ChannelConfig.PortID, path.EndpointB.ChannelID, chanCap, channel.Counterparty, path.EndpointA.ChannelConfig.Version,
			)

			if tc.expPass {
				suite.Require().NoError(err)

				storedAddr, found := suite.chainB.GetSimApp().ICAHostKeeper.GetInterchainAccountAddress(suite.chainB.GetContext(), path.EndpointB.ConnectionID, path.EndpointA.ChannelConfig.PortID)
				suite.Require().True(found)

				interchainAccAddr, err := sdk.AccAddressFromBech32(storedAddr)
				suite.Require().NoError(err)

				// Check if account is created
				interchainAccount := suite.chainB.GetSimApp().AccountKeeper.GetAccount(suite.chainB.GetContext(), interchainAccAddr)
				suite.Require().Equal(interchainAccount.GetAddress().String(), storedAddr)

				expectedMetadataReturn.Address = storedAddr
				expectedVersionBytes, err := icatypes.ModuleCdc.MarshalJSON(&expectedMetadataReturn)
				suite.Require().NoError(err)

				suite.Require().Equal(string(expectedVersionBytes), version)
			} else {
				suite.Require().Error(err)
				suite.Require().Equal("", version)
			}
		})
	}
}

func (suite *KeeperTestSuite) TestOnChanOpenConfirm() {
	var path *ibctesting.Path

	testCases := []struct {
		name     string
		malleate func()
		expPass  bool
	}{
		{
			"success", func() {}, true,
		},
		{
			"channel not found",
			func() {
				path.EndpointB.ChannelID = "invalid-channel-id"
				path.EndpointB.ChannelConfig.PortID = "invalid-port-id"
			},
			false,
		},
	}

	for _, tc := range testCases {
		tc := tc

		suite.Run(tc.name, func() {
			suite.SetupTest() // reset

			path = NewICAPath(suite.chainA, suite.chainB, icatypes.EncodingProtobuf)
			suite.coordinator.SetupConnections(path)

			err := RegisterInterchainAccount(path.EndpointA, TestOwnerAddress)
			suite.Require().NoError(err)

			err = path.EndpointB.ChanOpenTry()
			suite.Require().NoError(err)

			err = path.EndpointA.ChanOpenAck()
			suite.Require().NoError(err)

			tc.malleate() // malleate mutates test data

			err = suite.chainB.GetSimApp().ICAHostKeeper.OnChanOpenConfirm(suite.chainB.GetContext(),
				path.EndpointB.ChannelConfig.PortID, path.EndpointB.ChannelID)

			if tc.expPass {
				suite.Require().NoError(err)
			} else {
				suite.Require().Error(err)
			}
		})
	}
}

func (suite *KeeperTestSuite) TestOnChanCloseConfirm() {
	var path *ibctesting.Path

	testCases := []struct {
		name     string
		malleate func()
		expPass  bool
	}{
		{
			"success", func() {}, true,
		},
	}

	for _, tc := range testCases {
		suite.Run(tc.name, func() {
			suite.SetupTest() // reset

			path = NewICAPath(suite.chainA, suite.chainB, icatypes.EncodingProtobuf)
			suite.coordinator.SetupConnections(path)

			err := SetupICAPath(path, TestOwnerAddress)
			suite.Require().NoError(err)

			tc.malleate() // malleate mutates test data

			err = suite.chainB.GetSimApp().ICAHostKeeper.OnChanCloseConfirm(suite.chainB.GetContext(),
				path.EndpointB.ChannelConfig.PortID, path.EndpointB.ChannelID)

			if tc.expPass {
				suite.Require().NoError(err)
			} else {
				suite.Require().Error(err)
			}
		})
	}
}

func (suite *KeeperTestSuite) TestOnChanUpgradeTry() {
	var (
		path                *ibctesting.Path
		metadata            icatypes.Metadata
		order               channeltypes.Order
		counterpartyVersion string
	)

	// updateMetadata is a helper function which modifies the metadata stored in the channel version
	// and marshals it into a string to pass to OnChanUpgradeTry as the counterpartyVersion string.
	updateMetadata := func(modificationFn func(*icatypes.Metadata)) {
		metadata, err := icatypes.MetadataFromVersion(path.EndpointA.ChannelConfig.ProposedUpgrade.Fields.Version)
		suite.Require().NoError(err)
		modificationFn(&metadata)
		counterpartyVersion = string(icatypes.ModuleCdc.MustMarshalJSON(&metadata))
	}

	testCases := []struct {
		name     string
		malleate func()
		expError error
	}{
		{
			"success",
			func() {},
			nil,
		},
		{
			name: "success: change order",
			malleate: func() {
				order = channeltypes.UNORDERED
			},
			expError: nil,
		},
		{
			name: "failure: invalid port ID",
			malleate: func() {
				path.EndpointB.ChannelConfig.PortID = "invalid-port-id"
			},
			expError: porttypes.ErrInvalidPort,
		},
		{
			name: "failure: invalid proposed connectionHops",
			malleate: func() {
				// connection hops is provided via endpoint connectionID
				path.EndpointB.ConnectionID = differentConnectionID
			},
			expError: channeltypes.ErrInvalidUpgrade,
		},
		{
			name: "failure: empty counterparty version",
			malleate: func() {
				counterpartyVersion = ""
			},
			expError: channeltypes.ErrInvalidChannelVersion,
		},
		{
			name: "failure: cannot parse metadata from counterparty version string",
			malleate: func() {
				counterpartyVersion = "invalid-version"
			},
			expError: icatypes.ErrUnknownDataType,
		},
		{
			name: "failure: cannot decode version string from channel",
			malleate: func() {
				channel := path.EndpointB.GetChannel()
				channel.Version = "invalid-metadata-string"
				path.EndpointB.SetChannel(channel)
			},
			expError: icatypes.ErrUnknownDataType,
		},
		{
			name: "failure: metadata encoding not supported",
			malleate: func() {
				updateMetadata(func(metadata *icatypes.Metadata) {
					metadata.Encoding = "invalid-encoding-format"
				})
			},
			expError: icatypes.ErrInvalidCodec,
		},
		{
			name: "failure: metadata tx type not supported",
			malleate: func() {
				updateMetadata(func(metadata *icatypes.Metadata) {
					metadata.TxType = "invalid-tx-type"
				})
			},
			expError: icatypes.ErrUnknownDataType,
		},
		{
			name: "failure: interchain account address has changed",
			malleate: func() {
				updateMetadata(func(metadata *icatypes.Metadata) {
					metadata.Address = TestOwnerAddress // use valid address
				})
			},
			expError: icatypes.ErrInvalidAccountAddress,
		},
		{
			name: "failure: controller connection ID has changed",
			malleate: func() {
				updateMetadata(func(metadata *icatypes.Metadata) {
					metadata.ControllerConnectionId = differentConnectionID
				})
			},
			expError: connectiontypes.ErrInvalidConnection, // the explicit checks on the controller connection identifier are unreachable
		},
		{
			name: "failure: host connection ID has changed",
			malleate: func() {
				updateMetadata(func(metadata *icatypes.Metadata) {
					metadata.HostConnectionId = differentConnectionID
				})
			},
			expError: connectiontypes.ErrInvalidConnection, // the explicit checks on the host connection identifier are unreachable
		},
		{
			name: "failure: channel not found",
			malleate: func() {
				path.EndpointB.ChannelID = "invalid-channel-id"
			},
			expError: channeltypes.ErrChannelNotFound,
		},
	}

	for _, tc := range testCases {
		tc := tc

		suite.Run(tc.name, func() {
			suite.SetupTest() // reset

			path = NewICAPath(suite.chainA, suite.chainB, icatypes.EncodingProtobuf)
			suite.coordinator.SetupConnections(path)

			err := SetupICAPath(path, TestOwnerAddress)
			suite.Require().NoError(err)

			currentMetadata, err := suite.chainB.GetSimApp().ICAHostKeeper.GetAppMetadata(suite.chainB.GetContext(), path.EndpointB.ChannelConfig.PortID, path.EndpointB.ChannelID)
			suite.Require().NoError(err)

			order = channeltypes.ORDERED
			metadata = icatypes.NewMetadata(icatypes.Version, ibctesting.FirstConnectionID, ibctesting.FirstConnectionID, "", icatypes.EncodingProtobuf, icatypes.TxTypeSDKMultiMsg)
			// use the same address as the previous metadata.
			metadata.Address = currentMetadata.Address

			// this is the actual change to the version.
			metadata.Encoding = icatypes.EncodingProto3JSON

			path.EndpointA.ChannelConfig.ProposedUpgrade.Fields.Version = string(icatypes.ModuleCdc.MustMarshalJSON(&metadata))
			path.EndpointB.ChannelConfig.ProposedUpgrade.Fields.Version = string(icatypes.ModuleCdc.MustMarshalJSON(&metadata))

			err = path.EndpointA.ChanUpgradeInit()
			suite.Require().NoError(err)

			counterpartyVersion = path.EndpointA.GetChannel().Version

			tc.malleate() // malleate mutates test data

			version, err := suite.chainB.GetSimApp().ICAHostKeeper.OnChanUpgradeTry(
				suite.chainB.GetContext(),
				path.EndpointB.ChannelConfig.PortID,
				path.EndpointB.ChannelID,
				order,
				[]string{path.EndpointB.ConnectionID},
				counterpartyVersion,
			)

			expPass := tc.expError == nil
			if expPass {
				suite.Require().NoError(err)
				suite.Require().Equal(path.EndpointB.GetChannel().Version, version)
			} else {
				suite.Require().ErrorIs(err, tc.expError)
			}
		})
	}
}<|MERGE_RESOLUTION|>--- conflicted
+++ resolved
@@ -184,38 +184,6 @@
 			false,
 		},
 		{
-<<<<<<< HEAD
-			"invalid metadata - previous metadata is different",
-			func() {
-				// create a new channel and set it in state
-				ch := channeltypes.NewChannel(channeltypes.CLOSED, channeltypes.ORDERED, channeltypes.NewCounterparty(path.EndpointA.ChannelConfig.PortID, path.EndpointA.ChannelID), []string{path.EndpointA.ConnectionID}, TestVersion)
-				suite.chainB.GetSimApp().GetIBCKeeper().ChannelKeeper.SetChannel(suite.chainB.GetContext(), path.EndpointB.ChannelConfig.PortID, path.EndpointB.ChannelID, ch)
-
-				// set the active channelID in state
-				suite.chainB.GetSimApp().ICAHostKeeper.SetActiveChannelID(suite.chainB.GetContext(), path.EndpointB.ConnectionID, path.EndpointA.ChannelConfig.PortID, path.EndpointB.ChannelID)
-
-				// attempt to downgrade version by reinitializing channel with version 1, but setting channel to version 2
-				metadata.Version = "ics27-2"
-
-				versionBytes, err := icatypes.ModuleCdc.MarshalJSON(&metadata)
-				suite.Require().NoError(err)
-
-				channel.Version = string(versionBytes)
-
-				path.EndpointB.SetChannel(*channel)
-			},
-			false,
-		},
-		{
-			"invalid order - UNORDERED",
-			func() {
-				channel.Ordering = channeltypes.UNORDERED
-			},
-			false,
-		},
-		{
-=======
->>>>>>> 61748221
 			"invalid port ID",
 			func() {
 				path.EndpointB.ChannelConfig.PortID = "invalid-port-id" //nolint:goconst
