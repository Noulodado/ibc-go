--- conflicted
+++ resolved
@@ -58,13 +58,8 @@
 	}
 
 	switch {
-<<<<<<< HEAD
-	case k.portKeeper.IsBound(ctx, portID) && !k.HasCapability(ctx, portID):
+	case k.portKeeper.IsBound(ctx, portID) && !k.hasCapability(ctx, portID):
 		return "", errorsmod.Wrapf(icatypes.ErrPortAlreadyBound, "another module has claimed capability for and bound port with port ID: %s", portID)
-=======
-	case k.portKeeper.IsBound(ctx, portID) && !k.hasCapability(ctx, portID):
-		return "", errorsmod.Wrapf(icatypes.ErrPortAlreadyBound, "another module has claimed capability for and bound port with portID: %s", portID)
->>>>>>> d751bc91
 	case !k.portKeeper.IsBound(ctx, portID):
 		capability := k.BindPort(ctx, portID)
 		if err := k.ClaimCapability(ctx, capability, host.PortPath(portID)); err != nil {
