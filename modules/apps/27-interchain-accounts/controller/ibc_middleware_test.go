--- conflicted
+++ resolved
@@ -928,11 +928,7 @@
 	expPacketData := icatypes.InterchainAccountPacketData{
 		Type: icatypes.EXECUTE_TX,
 		Data: []byte("data"),
-<<<<<<< HEAD
-		Memo: `{"src_callback": {"address": "testAddr"}}`,
-=======
 		Memo: "",
->>>>>>> a4ca39c5
 	}
 
 	packetData, err := controller.IBCMiddleware{}.UnmarshalPacketData(expPacketData.GetBytes())
