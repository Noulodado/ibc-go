package types

const (
	// DefaultControllerEnabled is the default value for the controller param (set to true)
	DefaultControllerEnabled = true
)

// NewParams creates a new parameter configuration for the controller submodule
func NewParams(enableController bool) Params {
	return Params{
		ControllerEnabled: enableController,
	}
}

// DefaultParams is the default parameter configuration for the controller submodule
func DefaultParams() Params {
	return NewParams(DefaultControllerEnabled)
<<<<<<< HEAD
}

// Validate validates all controller submodule parameters
func (p Params) Validate() error {
	return validateEnabledType(p.ControllerEnabled)
}

// ParamSetPairs implements params.ParamSet
func (p *Params) ParamSetPairs() paramtypes.ParamSetPairs {
	return paramtypes.ParamSetPairs{
		paramtypes.NewParamSetPair(KeyControllerEnabled, p.ControllerEnabled, validateEnabledType),
	}
}

func validateEnabledType(i interface{}) error {
	_, ok := i.(bool)
	if !ok {
		return fmt.Errorf("invalid parameter type: %T", i)
	}

	return nil
=======
>>>>>>> 951b3abd
}<|MERGE_RESOLUTION|>--- conflicted
+++ resolved
@@ -15,28 +15,4 @@
 // DefaultParams is the default parameter configuration for the controller submodule
 func DefaultParams() Params {
 	return NewParams(DefaultControllerEnabled)
-<<<<<<< HEAD
-}
-
-// Validate validates all controller submodule parameters
-func (p Params) Validate() error {
-	return validateEnabledType(p.ControllerEnabled)
-}
-
-// ParamSetPairs implements params.ParamSet
-func (p *Params) ParamSetPairs() paramtypes.ParamSetPairs {
-	return paramtypes.ParamSetPairs{
-		paramtypes.NewParamSetPair(KeyControllerEnabled, p.ControllerEnabled, validateEnabledType),
-	}
-}
-
-func validateEnabledType(i interface{}) error {
-	_, ok := i.(bool)
-	if !ok {
-		return fmt.Errorf("invalid parameter type: %T", i)
-	}
-
-	return nil
-=======
->>>>>>> 951b3abd
 }