--- conflicted
+++ resolved
@@ -90,22 +90,9 @@
 	timeoutHeight clienttypes.Height,
 	timeoutTimestamp uint64,
 	data []byte,
-<<<<<<< HEAD
 	signer sdk.AccAddress,
 ) error {
-	callbackData, err := types.GetSourceCallbackData(im.app, data, sourcePort, ctx.GasMeter().GasRemaining(), im.maxCallbackGas)
-=======
-) (uint64, error) {
-	seq, err := im.ics4Wrapper.SendPacket(ctx, chanCap, sourcePort, sourceChannel, timeoutHeight, timeoutTimestamp, data)
-	if err != nil {
-		return 0, err
-	}
-
-	// packet is created without destination information present, GetSourceCallbackData does not use these.
-	packet := channeltypes.NewPacket(data, seq, sourcePort, sourceChannel, "", "", timeoutHeight, timeoutTimestamp)
-
-	callbackData, err := types.GetSourceCallbackData(ctx, im.app, packet, im.maxCallbackGas)
->>>>>>> 575902ba
+	callbackData, err := types.GetSourceCallbackData(ctx, im.app, sourcePort, sourceChannel, data, im.maxCallbackGas)
 	// SendPacket is not blocked if the packet does not opt-in to callbacks
 	if err != nil {
 		return nil
@@ -144,10 +131,8 @@
 		return err
 	}
 
-	callbackData, err := types.GetSourceCallbackData(
-		ctx, im.app, packet, im.maxCallbackGas,
-	)
 	// OnAcknowledgementPacket is not blocked if the packet does not opt-in to callbacks
+	callbackData, err := types.GetSourceCallbackData(ctx, im.app, packet.GetSourcePort(), packet.GetSourceChannel(), packet.GetData(), im.maxCallbackGas)
 	if err != nil {
 		return nil
 	}
@@ -178,10 +163,8 @@
 		return err
 	}
 
-	callbackData, err := types.GetSourceCallbackData(
-		ctx, im.app, packet, im.maxCallbackGas,
-	)
 	// OnTimeoutPacket is not blocked if the packet does not opt-in to callbacks
+	callbackData, err := types.GetSourceCallbackData(ctx, im.app, packet.GetSourcePort(), packet.GetSourceChannel(), packet.GetData(), im.maxCallbackGas)
 	if err != nil {
 		return nil
 	}
@@ -214,10 +197,8 @@
 		return ack
 	}
 
-	callbackData, err := types.GetDestCallbackData(
-		ctx, im.app, packet, im.maxCallbackGas,
-	)
 	// OnRecvPacket is not blocked if the packet does not opt-in to callbacks
+	callbackData, err := types.GetDestCallbackData(ctx, im.app, packet, im.maxCallbackGas)
 	if err != nil {
 		return ack
 	}
@@ -256,10 +237,8 @@
 		panic(fmt.Errorf("expected type %T, got %T", &channeltypes.Packet{}, packet))
 	}
 
-	callbackData, err := types.GetDestCallbackData(
-		ctx, im.app, chanPacket, im.maxCallbackGas,
-	)
 	// WriteAcknowledgement is not blocked if the packet does not opt-in to callbacks
+	callbackData, err := types.GetDestCallbackData(ctx, im.app, chanPacket, im.maxCallbackGas)
 	if err != nil {
 		return nil
 	}
