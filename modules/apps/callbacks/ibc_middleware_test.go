package ibccallbacks_test

import (
	"fmt"

	"github.com/cosmos/gogoproto/proto"

	errorsmod "cosmossdk.io/errors"
	storetypes "cosmossdk.io/store/types"

	sdk "github.com/cosmos/cosmos-sdk/types"

	ibccallbacks "github.com/cosmos/ibc-go/modules/apps/callbacks"
	"github.com/cosmos/ibc-go/modules/apps/callbacks/testing/simapp"
	"github.com/cosmos/ibc-go/modules/apps/callbacks/types"
	icacontrollertypes "github.com/cosmos/ibc-go/v8/modules/apps/27-interchain-accounts/controller/types"
	transfertypes "github.com/cosmos/ibc-go/v8/modules/apps/transfer/types"
	clienttypes "github.com/cosmos/ibc-go/v8/modules/core/02-client/types"
	channelkeeper "github.com/cosmos/ibc-go/v8/modules/core/04-channel/keeper"
	channeltypes "github.com/cosmos/ibc-go/v8/modules/core/04-channel/types"
	porttypes "github.com/cosmos/ibc-go/v8/modules/core/05-port/types"
	ibcerrors "github.com/cosmos/ibc-go/v8/modules/core/errors"
	ibcexported "github.com/cosmos/ibc-go/v8/modules/core/exported"
	ibctesting "github.com/cosmos/ibc-go/v8/testing"
	ibcmock "github.com/cosmos/ibc-go/v8/testing/mock"
)

func (s *CallbacksTestSuite) TestNewIBCMiddleware() {
	testCases := []struct {
		name          string
		instantiateFn func()
		expError      error
	}{
		{
			"success",
			func() {
				_ = ibccallbacks.NewIBCMiddleware(ibcmock.IBCModule{}, &channelkeeper.Keeper{}, simapp.ContractKeeper{}, maxCallbackGas)
			},
			nil,
		},
		{
			"panics with nil underlying app",
			func() {
				_ = ibccallbacks.NewIBCMiddleware(nil, &channelkeeper.Keeper{}, simapp.ContractKeeper{}, maxCallbackGas)
			},
			fmt.Errorf("underlying application does not implement %T", (*types.CallbacksCompatibleModule)(nil)),
		},
		{
			"panics with nil contract keeper",
			func() {
				_ = ibccallbacks.NewIBCMiddleware(ibcmock.IBCModule{}, &channelkeeper.Keeper{}, nil, maxCallbackGas)
			},
			fmt.Errorf("contract keeper cannot be nil"),
		},
		{
			"panics with nil ics4Wrapper",
			func() {
				_ = ibccallbacks.NewIBCMiddleware(ibcmock.IBCModule{}, nil, simapp.ContractKeeper{}, maxCallbackGas)
			},
			fmt.Errorf("ICS4Wrapper cannot be nil"),
		},
		{
			"panics with zero maxCallbackGas",
			func() {
				_ = ibccallbacks.NewIBCMiddleware(ibcmock.IBCModule{}, &channelkeeper.Keeper{}, simapp.ContractKeeper{}, uint64(0))
			},
			fmt.Errorf("maxCallbackGas cannot be zero"),
		},
	}

	for _, tc := range testCases {
		tc := tc
		s.Run(tc.name, func() {
			expPass := tc.expError == nil
			if expPass {
				s.Require().NotPanics(tc.instantiateFn, "unexpected panic: NewIBCMiddleware")
			} else {
				s.Require().PanicsWithError(tc.expError.Error(), tc.instantiateFn, "expected panic with error: ", tc.expError.Error())
			}
		})
	}
}

func (s *CallbacksTestSuite) TestWithICS4Wrapper() {
	s.setupChains()

	cbsMiddleware := ibccallbacks.IBCMiddleware{}
	s.Require().Nil(cbsMiddleware.GetICS4Wrapper())

	cbsMiddleware.WithICS4Wrapper(s.chainA.App.GetIBCKeeper().ChannelKeeper)
	ics4Wrapper := cbsMiddleware.GetICS4Wrapper()

	s.Require().IsType((*channelkeeper.Keeper)(nil), ics4Wrapper)
}

func (s *CallbacksTestSuite) TestSendPacket() {
	var packetData transfertypes.FungibleTokenPacketDataV2

	testCases := []struct {
		name         string
		malleate     func()
		callbackType types.CallbackType
		expPanic     bool
		expValue     interface{}
	}{
		{
			"success",
			func() {},
			types.CallbackTypeSendPacket,
			false,
			nil,
		},
		{
			"success: multiple denoms",
			func() {
				packetData.Tokens = append(packetData.Tokens, transfertypes.Token{
					Denom:  transfertypes.NewDenom(ibctesting.SecondaryDenom),
					Amount: ibctesting.SecondaryTestCoin.Amount.String(),
				})
			},
			types.CallbackTypeSendPacket,
			false,
			nil,
		},
		{
			"success: no-op on callback data is not valid",
			func() {
				//nolint:goconst
				packetData.Memo = `{"src_callback": {"address": ""}}`
			},
			"none", // improperly formatted callback data should result in no callback execution
			false,
			nil,
		},
		{
			"failure: callback execution fails",
			func() {
				packetData.Memo = fmt.Sprintf(`{"src_callback": {"address":"%s"}}`, simapp.ErrorContract)
			},
			types.CallbackTypeSendPacket,
			false,
			ibcmock.MockApplicationCallbackError, // execution failure on SendPacket should prevent packet sends
		},
		{
			"failure: callback execution reach out of gas panic, but sufficient gas provided",
			func() {
				packetData.Memo = fmt.Sprintf(`{"src_callback": {"address":"%s", "gas_limit":"400000"}}`, simapp.OogPanicContract)
			},
			types.CallbackTypeSendPacket,
			true,
			storetypes.ErrorOutOfGas{Descriptor: fmt.Sprintf("mock %s callback oog panic", types.CallbackTypeSendPacket)},
		},
		{
			"failure: callback execution reach out of gas error, but sufficient gas provided",
			func() {
				packetData.Memo = fmt.Sprintf(`{"src_callback": {"address":"%s", "gas_limit":"400000"}}`, simapp.OogErrorContract)
			},
			types.CallbackTypeSendPacket,
			false,
			errorsmod.Wrapf(types.ErrCallbackOutOfGas, "ibc %s callback out of gas", types.CallbackTypeSendPacket),
		},
	}

	for _, tc := range testCases {
		tc := tc
		s.Run(tc.name, func() {
			s.SetupTransferTest()

			cbs, ok := GetSimApp(s.chainA).IBCKeeper.PortKeeper.AppRoute(transfertypes.ModuleName)
			s.Require().True(ok)

			callbacksModule, ok := cbs[1].(ibccallbacks.IBCMiddleware) // callbacks module is routed second
			s.Require().True(ok)

			packetData = transfertypes.NewFungibleTokenPacketDataV2(
				[]transfertypes.Token{
					{
						Denom:  transfertypes.NewDenom(ibctesting.TestCoin.Denom),
						Amount: ibctesting.TestCoin.Amount.String(),
					},
				},
				ibctesting.TestAccAddress,
				ibctesting.TestAccAddress,
				fmt.Sprintf(`{"src_callback": {"address": "%s"}}`, simapp.SuccessContract),
				ibctesting.EmptyForwardingPacketData,
			)

			tc.malleate()

			ctx := s.chainA.GetContext()
			gasLimit := ctx.GasMeter().Limit()

			var err error

			sendPacket := func() {
				err = callbacksModule.OnSendPacket(ctx, s.path.EndpointA.ChannelConfig.PortID, s.path.EndpointA.ChannelID, 1, s.chainB.GetTimeoutHeight(), 0, packetData.GetBytes(), s.chainB.SenderAccount.GetAddress())
			}

			expPass := tc.expValue == nil
			switch {
			case expPass:
				sendPacket()
				s.Require().Nil(err)

				expEvent, exists := GetExpectedEvent(
<<<<<<< HEAD
					callbacksModule, gasLimit, packetData.GetBytes(), s.path.EndpointA.ChannelConfig.PortID,
					s.path.EndpointA.ChannelConfig.PortID, s.path.EndpointA.ChannelID, 1, types.CallbackTypeSendPacket, nil,
=======
					ctx, transferICS4Wrapper.(porttypes.PacketDataUnmarshaler), gasLimit, packetData.GetBytes(), s.path.EndpointA.ChannelConfig.PortID,
					s.path.EndpointA.ChannelConfig.PortID, s.path.EndpointA.ChannelID, seq, types.CallbackTypeSendPacket, nil,
>>>>>>> 575902ba
				)
				if exists {
					s.Require().Contains(ctx.EventManager().Events().ToABCIEvents(), expEvent)
				}

			case tc.expPanic:
				s.Require().PanicsWithValue(tc.expValue, sendPacket)

			default:
				sendPacket()
				s.Require().ErrorIs(err, tc.expValue.(error))
			}

			s.AssertHasExecutedExpectedCallback(tc.callbackType, expPass)
		})
	}
}

func (s *CallbacksTestSuite) TestOnAcknowledgementPacket() {
	type expResult uint8
	const (
		noExecution expResult = iota
		callbackFailed
		callbackSuccess
	)

	var (
		packetData   transfertypes.FungibleTokenPacketDataV2
		packet       channeltypes.Packet
		ack          []byte
		ctx          sdk.Context
		userGasLimit uint64
	)

	panicError := fmt.Errorf("panic error")

	testCases := []struct {
		name      string
		malleate  func()
		expResult expResult
		expError  error
	}{
		{
			"success",
			func() {},
			callbackSuccess,
			nil,
		},
		{
			"failure: underlying app OnAcknolwedgePacket fails",
			func() {
				ack = []byte("invalid ack")
			},
			noExecution,
			ibcerrors.ErrUnknownRequest,
		},
		{
			"success: no-op on callback data is not valid",
			func() {
				//nolint:goconst
				packetData.Memo = `{"src_callback": {"address": ""}}`
				packet.Data = packetData.GetBytes()
			},
			noExecution,
			nil,
		},
		{
			"failure: callback execution reach out of gas, but sufficient gas provided by relayer",
			func() {
				packetData.Memo = fmt.Sprintf(`{"src_callback": {"address":"%s", "gas_limit":"%d"}}`, simapp.OogPanicContract, userGasLimit)
				packet.Data = packetData.GetBytes()
			},
			callbackFailed,
			nil,
		},
		{
			"failure: callback execution panics on insufficient gas provided by relayer",
			func() {
				packetData.Memo = fmt.Sprintf(`{"src_callback": {"address":"%s", "gas_limit":"%d"}}`, simapp.OogPanicContract, userGasLimit)
				packet.Data = packetData.GetBytes()

				ctx = ctx.WithGasMeter(storetypes.NewGasMeter(300_000))
			},
			callbackFailed,
			panicError,
		},
		{
			"failure: callback execution fails",
			func() {
				packetData.Memo = fmt.Sprintf(`{"src_callback": {"address":"%s"}}`, simapp.ErrorContract)
				packet.Data = packetData.GetBytes()
			},
			callbackFailed,
			nil, // execution failure in OnAcknowledgement should not block acknowledgement processing
		},
	}

	for _, tc := range testCases {
		tc := tc
		s.Run(tc.name, func() {
			s.SetupTransferTest()

			userGasLimit = 600000
			packetData = transfertypes.NewFungibleTokenPacketDataV2(
				[]transfertypes.Token{
					{
						Denom:  transfertypes.NewDenom(ibctesting.TestCoin.Denom),
						Amount: ibctesting.TestCoin.Amount.String(),
					},
				},
				ibctesting.TestAccAddress,
				ibctesting.TestAccAddress,
				fmt.Sprintf(`{"src_callback": {"address":"%s", "gas_limit":"%d"}}`, simapp.SuccessContract, userGasLimit),
				ibctesting.EmptyForwardingPacketData,
			)

			packet = channeltypes.Packet{
				Sequence:           1,
				SourcePort:         s.path.EndpointA.ChannelConfig.PortID,
				SourceChannel:      s.path.EndpointA.ChannelID,
				DestinationPort:    s.path.EndpointB.ChannelConfig.PortID,
				DestinationChannel: s.path.EndpointB.ChannelID,
				Data:               packetData.GetBytes(),
				TimeoutHeight:      s.chainB.GetTimeoutHeight(),
				TimeoutTimestamp:   0,
			}

			ack = channeltypes.NewResultAcknowledgement([]byte{1}).Acknowledgement()

			ctx = s.chainA.GetContext()
			gasLimit := ctx.GasMeter().Limit()

			tc.malleate()

			// callbacks module is routed as top level middleware
			transferStack, ok := s.chainA.App.GetIBCKeeper().PortKeeper.Route(transfertypes.ModuleName)
			s.Require().True(ok)

			onAcknowledgementPacket := func() error {
				return transferStack.OnAcknowledgementPacket(ctx, packet, ack, s.chainA.SenderAccount.GetAddress())
			}

			switch tc.expError {
			case nil:
				err := onAcknowledgementPacket()
				s.Require().Nil(err)

			case panicError:
				s.Require().PanicsWithValue(storetypes.ErrorOutOfGas{
					Descriptor: fmt.Sprintf("ibc %s callback out of gas; commitGasLimit: %d", types.CallbackTypeAcknowledgementPacket, userGasLimit),
				}, func() {
					_ = onAcknowledgementPacket()
				})

			default:
				err := onAcknowledgementPacket()
				s.Require().ErrorIs(err, tc.expError)
			}

			sourceStatefulCounter := GetSimApp(s.chainA).MockContractKeeper.GetStateEntryCounter(s.chainA.GetContext())
			sourceCounters := GetSimApp(s.chainA).MockContractKeeper.Counters

			switch tc.expResult {
			case noExecution:
				s.Require().Len(sourceCounters, 0)
				s.Require().Equal(uint8(0), sourceStatefulCounter)

			case callbackFailed:
				s.Require().Len(sourceCounters, 1)
				s.Require().Equal(1, sourceCounters[types.CallbackTypeAcknowledgementPacket])
				s.Require().Equal(uint8(0), sourceStatefulCounter)

			case callbackSuccess:
				s.Require().Len(sourceCounters, 1)
				s.Require().Equal(1, sourceCounters[types.CallbackTypeAcknowledgementPacket])
				s.Require().Equal(uint8(1), sourceStatefulCounter)

				expEvent, exists := GetExpectedEvent(
					ctx, transferStack.(porttypes.PacketDataUnmarshaler), gasLimit, packet.Data, packet.SourcePort,
					packet.SourcePort, packet.SourceChannel, packet.Sequence, types.CallbackTypeAcknowledgementPacket, nil,
				)
				s.Require().True(exists)
				s.Require().Contains(ctx.EventManager().Events().ToABCIEvents(), expEvent)
			}
		})
	}
}

func (s *CallbacksTestSuite) TestOnTimeoutPacket() {
	type expResult uint8
	const (
		noExecution expResult = iota
		callbackFailed
		callbackSuccess
	)

	var (
		packetData transfertypes.FungibleTokenPacketDataV2
		packet     channeltypes.Packet
		ctx        sdk.Context
	)

	testCases := []struct {
		name      string
		malleate  func()
		expResult expResult
		expValue  interface{}
	}{
		{
			"success",
			func() {},
			callbackSuccess,
			nil,
		},
		{
			"failure: underlying app OnTimeoutPacket fails",
			func() {
				packet.Data = []byte("invalid packet data")
			},
			noExecution,
			ibcerrors.ErrInvalidType,
		},
		{
			"success: no-op on callback data is not valid",
			func() {
				//nolint:goconst
				packetData.Memo = `{"src_callback": {"address": ""}}`
				packet.Data = packetData.GetBytes()
			},
			noExecution,
			nil,
		},
		{
			"failure: callback execution reach out of gas, but sufficient gas provided by relayer",
			func() {
				packetData.Memo = fmt.Sprintf(`{"src_callback": {"address":"%s", "gas_limit":"400000"}}`, simapp.OogPanicContract)
				packet.Data = packetData.GetBytes()
			},
			callbackFailed,
			nil,
		},
		{
			"failure: callback execution panics on insufficient gas provided by relayer",
			func() {
				packetData.Memo = fmt.Sprintf(`{"src_callback": {"address":"%s"}}`, simapp.OogPanicContract)
				packet.Data = packetData.GetBytes()

				ctx = ctx.WithGasMeter(storetypes.NewGasMeter(300_000))
			},
			callbackFailed,
			storetypes.ErrorOutOfGas{
				Descriptor: fmt.Sprintf("ibc %s callback out of gas; commitGasLimit: %d", types.CallbackTypeTimeoutPacket, maxCallbackGas),
			},
		},
		{
			"failure: callback execution fails",
			func() {
				packetData.Memo = fmt.Sprintf(`{"src_callback": {"address":"%s"}}`, simapp.ErrorContract)
				packet.Data = packetData.GetBytes()
			},
			callbackFailed,
			nil, // execution failure in OnTimeout should not block timeout processing
		},
	}

	for _, tc := range testCases {
		tc := tc
		s.Run(tc.name, func() {
			s.SetupTransferTest()

			// NOTE: we call send packet so transfer is setup with the correct logic to
			// succeed on timeout
			userGasLimit := 600_000
			timeoutTimestamp := uint64(s.chainB.GetContext().BlockTime().UnixNano())
			msg := transfertypes.NewMsgTransfer(
				s.path.EndpointA.ChannelConfig.PortID, s.path.EndpointA.ChannelID,
				sdk.NewCoins(ibctesting.TestCoin), s.chainA.SenderAccount.GetAddress().String(),
				s.chainB.SenderAccount.GetAddress().String(), clienttypes.ZeroHeight(), timeoutTimestamp,
				fmt.Sprintf(`{"src_callback": {"address":"%s", "gas_limit":"%d"}}`, ibctesting.TestAccAddress, userGasLimit), // set user gas limit above panic level in mock contract keeper
				nil,
			)

			res, err := s.chainA.SendMsgs(msg)
			s.Require().NoError(err)
			s.Require().NotNil(res)

			packet, err = ibctesting.ParsePacketFromEvents(res.GetEvents())
			s.Require().NoError(err)
			s.Require().NotNil(packet)

			err = proto.Unmarshal(packet.Data, &packetData)
			s.Require().NoError(err)

			ctx = s.chainA.GetContext()
			gasLimit := ctx.GasMeter().Limit()

			tc.malleate()

			// callbacks module is routed as top level middleware
			transferStack, ok := s.chainA.App.GetIBCKeeper().PortKeeper.Route(transfertypes.ModuleName)
			s.Require().True(ok)

			onTimeoutPacket := func() error {
				return transferStack.OnTimeoutPacket(ctx, packet, s.chainA.SenderAccount.GetAddress())
			}

			switch expValue := tc.expValue.(type) {
			case nil:
				err := onTimeoutPacket()
				s.Require().Nil(err)
			case error:
				err := onTimeoutPacket()
				s.Require().ErrorIs(err, expValue)
			default:
				s.Require().PanicsWithValue(tc.expValue, func() {
					_ = onTimeoutPacket()
				})
			}

			sourceStatefulCounter := GetSimApp(s.chainA).MockContractKeeper.GetStateEntryCounter(s.chainA.GetContext())
			sourceCounters := GetSimApp(s.chainA).MockContractKeeper.Counters

			// account for SendPacket succeeding
			switch tc.expResult {
			case noExecution:
				s.Require().Len(sourceCounters, 1)
				s.Require().Equal(uint8(1), sourceStatefulCounter)

			case callbackFailed:
				s.Require().Len(sourceCounters, 2)
				s.Require().Equal(1, sourceCounters[types.CallbackTypeTimeoutPacket])
				s.Require().Equal(1, sourceCounters[types.CallbackTypeSendPacket])
				s.Require().Equal(uint8(1), sourceStatefulCounter)

			case callbackSuccess:
				s.Require().Len(sourceCounters, 2)
				s.Require().Equal(1, sourceCounters[types.CallbackTypeTimeoutPacket])
				s.Require().Equal(1, sourceCounters[types.CallbackTypeSendPacket])
				s.Require().Equal(uint8(2), sourceStatefulCounter)

				expEvent, exists := GetExpectedEvent(
					ctx, transferStack.(porttypes.PacketDataUnmarshaler), gasLimit, packet.Data, packet.SourcePort,
					packet.SourcePort, packet.SourceChannel, packet.Sequence, types.CallbackTypeTimeoutPacket, nil,
				)
				s.Require().True(exists)
				s.Require().Contains(ctx.EventManager().Events().ToABCIEvents(), expEvent)
			}
		})
	}
}

func (s *CallbacksTestSuite) TestOnRecvPacket() {
	type expResult uint8
	const (
		noExecution expResult = iota
		callbackFailed
		callbackSuccess
	)

	var (
		packetData   transfertypes.FungibleTokenPacketDataV2
		packet       channeltypes.Packet
		ctx          sdk.Context
		userGasLimit uint64
	)

	successAck := channeltypes.NewResultAcknowledgement([]byte{byte(1)})
	panicAck := channeltypes.NewErrorAcknowledgement(fmt.Errorf("panic"))

	testCases := []struct {
		name      string
		malleate  func()
		expResult expResult
		expAck    ibcexported.Acknowledgement
	}{
		{
			"success",
			func() {},
			callbackSuccess,
			successAck,
		},
		{
			"failure: underlying app OnRecvPacket fails",
			func() {
				packet.Data = []byte("invalid packet data")
			},
			noExecution,
			channeltypes.NewErrorAcknowledgement(ibcerrors.ErrInvalidType),
		},
		{
			"success: no-op on callback data is not valid",
			func() {
				//nolint:goconst
				packetData.Memo = `{"dest_callback": {"address": ""}}`
				packet.Data = packetData.GetBytes()
			},
			noExecution,
			successAck,
		},
		{
			"failure: callback execution reach out of gas, but sufficient gas provided by relayer",
			func() {
				packetData.Memo = fmt.Sprintf(`{"dest_callback": {"address":"%s", "gas_limit":"%d"}}`, simapp.OogPanicContract, userGasLimit)
				packet.Data = packetData.GetBytes()
			},
			callbackFailed,
			successAck,
		},
		{
			"failure: callback execution panics on insufficient gas provided by relayer",
			func() {
				packetData.Memo = fmt.Sprintf(`{"dest_callback": {"address":"%s", "gas_limit":"%d"}}`, simapp.OogPanicContract, userGasLimit)
				packet.Data = packetData.GetBytes()

				ctx = ctx.WithGasMeter(storetypes.NewGasMeter(300_000))
			},
			callbackFailed,
			panicAck,
		},
		{
			"failure: callback execution fails",
			func() {
				packetData.Memo = fmt.Sprintf(`{"dest_callback": {"address":"%s"}}`, simapp.ErrorContract)
				packet.Data = packetData.GetBytes()
			},
			callbackFailed,
			successAck,
		},
	}

	for _, tc := range testCases {
		tc := tc
		s.Run(tc.name, func() {
			s.SetupTransferTest()

			// set user gas limit above panic level in mock contract keeper
			userGasLimit = 600_000
			packetData = transfertypes.NewFungibleTokenPacketDataV2(
				[]transfertypes.Token{
					{
						Denom:  transfertypes.NewDenom(ibctesting.TestCoin.Denom),
						Amount: ibctesting.TestCoin.Amount.String(),
					},
				},
				ibctesting.TestAccAddress,
				s.chainB.SenderAccount.GetAddress().String(),
				fmt.Sprintf(`{"dest_callback": {"address":"%s", "gas_limit":"%d"}}`, ibctesting.TestAccAddress, userGasLimit),
				ibctesting.EmptyForwardingPacketData,
			)

			packet = channeltypes.Packet{
				Sequence:           1,
				SourcePort:         s.path.EndpointA.ChannelConfig.PortID,
				SourceChannel:      s.path.EndpointA.ChannelID,
				DestinationPort:    s.path.EndpointB.ChannelConfig.PortID,
				DestinationChannel: s.path.EndpointB.ChannelID,
				Data:               packetData.GetBytes(),
				TimeoutHeight:      s.chainB.GetTimeoutHeight(),
				TimeoutTimestamp:   0,
			}

			ctx = s.chainB.GetContext()
			gasLimit := ctx.GasMeter().Limit()

			tc.malleate()

			// callbacks module is routed as top level middleware
			transferStack, ok := s.chainB.App.GetIBCKeeper().PortKeeper.Route(transfertypes.ModuleName)
			s.Require().True(ok)

			onRecvPacket := func() ibcexported.Acknowledgement {
				return transferStack.OnRecvPacket(ctx, packet, s.chainB.SenderAccount.GetAddress())
			}

			switch tc.expAck {
			case successAck:
				ack := onRecvPacket()
				s.Require().NotNil(ack)

			case panicAck:
				s.Require().PanicsWithValue(storetypes.ErrorOutOfGas{
					Descriptor: fmt.Sprintf("ibc %s callback out of gas; commitGasLimit: %d", types.CallbackTypeReceivePacket, userGasLimit),
				}, func() {
					_ = onRecvPacket()
				})

			default:
				ack := onRecvPacket()
				s.Require().Equal(tc.expAck, ack)
			}

			destStatefulCounter := GetSimApp(s.chainB).MockContractKeeper.GetStateEntryCounter(s.chainB.GetContext())
			destCounters := GetSimApp(s.chainB).MockContractKeeper.Counters

			switch tc.expResult {
			case noExecution:
				s.Require().Len(destCounters, 0)
				s.Require().Equal(uint8(0), destStatefulCounter)

			case callbackFailed:
				s.Require().Len(destCounters, 1)
				s.Require().Equal(1, destCounters[types.CallbackTypeReceivePacket])
				s.Require().Equal(uint8(0), destStatefulCounter)

			case callbackSuccess:
				s.Require().Len(destCounters, 1)
				s.Require().Equal(1, destCounters[types.CallbackTypeReceivePacket])
				s.Require().Equal(uint8(1), destStatefulCounter)

				expEvent, exists := GetExpectedEvent(
					ctx, transferStack.(porttypes.PacketDataUnmarshaler), gasLimit, packet.Data, packet.SourcePort,
					packet.DestinationPort, packet.DestinationChannel, packet.Sequence, types.CallbackTypeReceivePacket, nil,
				)
				s.Require().True(exists)
				s.Require().Contains(ctx.EventManager().Events().ToABCIEvents(), expEvent)
			}
		})
	}
}

func (s *CallbacksTestSuite) TestWriteAcknowledgement() {
	var (
		packetData transfertypes.FungibleTokenPacketDataV2
		packet     channeltypes.Packet
		ctx        sdk.Context
		ack        ibcexported.Acknowledgement
	)

	successAck := channeltypes.NewResultAcknowledgement([]byte{byte(1)})

	testCases := []struct {
		name         string
		malleate     func()
		callbackType types.CallbackType
		expError     error
	}{
		{
			"success",
			func() {
				ack = successAck
			},
			types.CallbackTypeReceivePacket,
			nil,
		},
		{
			"success: no-op on callback data is not valid",
			func() {
				packetData.Memo = `{"dest_callback": {"address": ""}}`
				packet.Data = packetData.GetBytes()
			},
			"none", // improperly formatted callback data should result in no callback execution
			nil,
		},
		{
			"failure: ics4Wrapper WriteAcknowledgement call fails",
			func() {
				packet.DestinationChannel = "invalid-channel"
			},
			"none",
			channeltypes.ErrChannelNotFound,
		},
	}

	for _, tc := range testCases {
		tc := tc
		s.Run(tc.name, func() {
			s.SetupTransferTest()

			// set user gas limit above panic level in mock contract keeper
			packetData = transfertypes.NewFungibleTokenPacketDataV2(
				[]transfertypes.Token{
					{
						Denom:  transfertypes.NewDenom(ibctesting.TestCoin.Denom),
						Amount: ibctesting.TestCoin.Amount.String(),
					},
				},
				ibctesting.TestAccAddress,
				s.chainB.SenderAccount.GetAddress().String(),
				fmt.Sprintf(`{"dest_callback": {"address":"%s", "gas_limit":"600000"}}`, ibctesting.TestAccAddress),
				ibctesting.EmptyForwardingPacketData,
			)

			packet = channeltypes.Packet{
				Sequence:           1,
				SourcePort:         s.path.EndpointA.ChannelConfig.PortID,
				SourceChannel:      s.path.EndpointA.ChannelID,
				DestinationPort:    s.path.EndpointB.ChannelConfig.PortID,
				DestinationChannel: s.path.EndpointB.ChannelID,
				Data:               packetData.GetBytes(),
				TimeoutHeight:      s.chainB.GetTimeoutHeight(),
				TimeoutTimestamp:   0,
			}

			ctx = s.chainB.GetContext()
			gasLimit := ctx.GasMeter().Limit()

			tc.malleate()

			// callbacks module is routed as top level middleware
			transferICS4Wrapper := GetSimApp(s.chainB).TransferKeeper.GetICS4Wrapper()

			err := transferICS4Wrapper.WriteAcknowledgement(ctx, packet, ack)

			expPass := tc.expError == nil
			s.AssertHasExecutedExpectedCallback(tc.callbackType, expPass)

			if expPass {
				s.Require().NoError(err)

				expEvent, exists := GetExpectedEvent(
					ctx, transferICS4Wrapper.(porttypes.PacketDataUnmarshaler), gasLimit, packet.Data, packet.SourcePort,
					packet.DestinationPort, packet.DestinationChannel, packet.Sequence, types.CallbackTypeReceivePacket, nil,
				)
				if exists {
					s.Require().Contains(ctx.EventManager().Events().ToABCIEvents(), expEvent)
				}

			} else {
				s.Require().ErrorIs(err, tc.expError)
			}
		})
	}
}

func (s *CallbacksTestSuite) TestProcessCallback() {
	var (
		callbackType     types.CallbackType
		callbackData     types.CallbackData
		ctx              sdk.Context
		callbackExecutor func(sdk.Context) error
		expGasConsumed   uint64
	)

	callbackError := fmt.Errorf("callbackExecutor error")

	testCases := []struct {
		name     string
		malleate func()
		expPanic bool
		expValue interface{}
	}{
		{
			"success",
			func() {},
			false,
			nil,
		},
		{
			"success: callbackExecutor panic, but not out of gas",
			func() {
				callbackExecutor = func(cachedCtx sdk.Context) error {
					cachedCtx.GasMeter().ConsumeGas(expGasConsumed, "callbackExecutor gas consumption")
					panic("callbackExecutor panic")
				}
			},
			false,
			errorsmod.Wrapf(types.ErrCallbackPanic, "ibc %s callback panicked with: %v", callbackType, "callbackExecutor panic"),
		},
		{
			"success: callbackExecutor oog panic, but retry is not allowed",
			func() {
				executionGas := callbackData.ExecutionGasLimit
				expGasConsumed = executionGas
				callbackExecutor = func(cachedCtx sdk.Context) error { //nolint:unparam
					cachedCtx.GasMeter().ConsumeGas(expGasConsumed+1, "callbackExecutor gas consumption")
					return nil
				}
			},
			false,
			errorsmod.Wrapf(types.ErrCallbackOutOfGas, "ibc %s callback out of gas", callbackType),
		},
		{
			"failure: callbackExecutor error",
			func() {
				callbackExecutor = func(cachedCtx sdk.Context) error {
					cachedCtx.GasMeter().ConsumeGas(expGasConsumed, "callbackExecutor gas consumption")
					return callbackError
				}
			},
			false,
			callbackError,
		},
		{
			"failure: callbackExecutor panic, not out of gas, and SendPacket",
			func() {
				callbackType = types.CallbackTypeSendPacket
				callbackExecutor = func(cachedCtx sdk.Context) error {
					cachedCtx.GasMeter().ConsumeGas(expGasConsumed, "callbackExecutor gas consumption")
					panic("callbackExecutor panic")
				}
			},
			true,
			"callbackExecutor panic",
		},
		{
			"failure: callbackExecutor oog panic, but retry is allowed",
			func() {
				executionGas := callbackData.ExecutionGasLimit
				callbackData.CommitGasLimit = executionGas + 1
				expGasConsumed = executionGas
				callbackExecutor = func(cachedCtx sdk.Context) error { //nolint:unparam
					cachedCtx.GasMeter().ConsumeGas(executionGas+1, "callbackExecutor oog panic")
					return nil
				}
			},
			true,
			storetypes.ErrorOutOfGas{Descriptor: fmt.Sprintf("ibc %s callback out of gas; commitGasLimit: %d", types.CallbackTypeReceivePacket, 1000000+1)},
		},
	}

	for _, tc := range testCases {
		tc := tc
		s.Run(tc.name, func() {
			s.SetupMockFeeTest()

			// set a callback data that does not allow retry
			callbackData = types.CallbackData{
				CallbackAddress:   s.chainB.SenderAccount.GetAddress().String(),
				ExecutionGasLimit: 1_000_000,
				SenderAddress:     s.chainB.SenderAccount.GetAddress().String(),
				CommitGasLimit:    600_000,
			}

			// this only makes a difference if it is SendPacket
			callbackType = types.CallbackTypeReceivePacket

			// expGasConsumed can be overwritten in malleate
			expGasConsumed = 300_000

			ctx = s.chainB.GetContext()

			// set a callback executor that will always succeed after consuming expGasConsumed
			callbackExecutor = func(cachedCtx sdk.Context) error { //nolint:unparam
				cachedCtx.GasMeter().ConsumeGas(expGasConsumed, "callbackExecutor gas consumption")
				return nil
			}

			tc.malleate()

			module, _, err := s.chainA.App.GetIBCKeeper().PortKeeper.LookupModuleByPort(s.chainA.GetContext(), ibctesting.MockFeePort)
			s.Require().NoError(err)
			cbs, ok := s.chainA.App.GetIBCKeeper().PortKeeper.Route(module)
			s.Require().True(ok)
			mockCallbackStack, ok := cbs.(ibccallbacks.IBCMiddleware)
			s.Require().True(ok)

			processCallback := func() {
				err = mockCallbackStack.ProcessCallback(ctx, callbackType, callbackData, callbackExecutor)
			}

			expPass := tc.expValue == nil
			switch {
			case expPass:
				processCallback()
				s.Require().NoError(err)
			case tc.expPanic:
				s.Require().PanicsWithValue(tc.expValue, processCallback)
			default:
				processCallback()
				s.Require().ErrorIs(err, tc.expValue.(error))
			}

			s.Require().Equal(expGasConsumed, ctx.GasMeter().GasConsumed())
		})
	}
}

func (s *CallbacksTestSuite) TestUnmarshalPacketDataV1() {
	s.setupChains()
	s.path.EndpointA.ChannelConfig.PortID = ibctesting.TransferPort
	s.path.EndpointB.ChannelConfig.PortID = ibctesting.TransferPort
	s.path.EndpointA.ChannelConfig.Version = transfertypes.V1
	s.path.EndpointB.ChannelConfig.Version = transfertypes.V1
	s.path.Setup()

	// We will pass the function call down the transfer stack to the transfer module
	// transfer stack UnmarshalPacketData call order: callbacks -> fee -> transfer
	transferStack, ok := s.chainA.App.GetIBCKeeper().PortKeeper.Route(transfertypes.ModuleName)
	s.Require().True(ok)

	unmarshalerStack, ok := transferStack.(types.CallbacksCompatibleModule)
	s.Require().True(ok)

	expPacketDataICS20V1 := transfertypes.FungibleTokenPacketData{
		Denom:    ibctesting.TestCoin.Denom,
		Amount:   ibctesting.TestCoin.Amount.String(),
		Sender:   ibctesting.TestAccAddress,
		Receiver: ibctesting.TestAccAddress,
		Memo:     fmt.Sprintf(`{"src_callback": {"address": "%s"}, "dest_callback": {"address":"%s"}}`, ibctesting.TestAccAddress, ibctesting.TestAccAddress),
	}

	expPacketDataICS20V2 := transfertypes.FungibleTokenPacketDataV2{
		Tokens: []transfertypes.Token{
			{
				Denom:  transfertypes.NewDenom(ibctesting.TestCoin.Denom),
				Amount: ibctesting.TestCoin.Amount.String(),
			},
		},
		Sender:     ibctesting.TestAccAddress,
		Receiver:   ibctesting.TestAccAddress,
		Memo:       fmt.Sprintf(`{"src_callback": {"address": "%s"}, "dest_callback": {"address":"%s"}}`, ibctesting.TestAccAddress, ibctesting.TestAccAddress),
		Forwarding: ibctesting.EmptyForwardingPacketData,
	}

	portID := s.path.EndpointA.ChannelConfig.PortID
	channelID := s.path.EndpointA.ChannelID

	// Unmarshal ICS20 v1 packet data into v2 packet data
	data := expPacketDataICS20V1.GetBytes()
	packetData, err := unmarshalerStack.UnmarshalPacketData(s.chainA.GetContext(), portID, channelID, data)
	s.Require().NoError(err)
	s.Require().Equal(expPacketDataICS20V2, packetData)
}

func (s *CallbacksTestSuite) TestUnmarshalPacketDataV2() {
	s.SetupTransferTest()

	// We will pass the function call down the transfer stack to the transfer module
	// transfer stack UnmarshalPacketData call order: callbacks -> fee -> transfer
	transferStack, ok := s.chainA.App.GetIBCKeeper().PortKeeper.Route(transfertypes.ModuleName)
	s.Require().True(ok)

	unmarshalerStack, ok := transferStack.(types.CallbacksCompatibleModule)
	s.Require().True(ok)

	expPacketDataICS20V2 := transfertypes.FungibleTokenPacketDataV2{
		Tokens: []transfertypes.Token{
			{
				Denom:  transfertypes.NewDenom(ibctesting.TestCoin.Denom),
				Amount: ibctesting.TestCoin.Amount.String(),
			},
		},
		Sender:   ibctesting.TestAccAddress,
		Receiver: ibctesting.TestAccAddress,
		Memo:     fmt.Sprintf(`{"src_callback": {"address": "%s"}, "dest_callback": {"address":"%s"}}`, ibctesting.TestAccAddress, ibctesting.TestAccAddress),
	}

	portID := s.path.EndpointA.ChannelConfig.PortID
	channelID := s.path.EndpointA.ChannelID

	// Unmarshal ICS20 v2 packet data
	data := expPacketDataICS20V2.GetBytes()
	packetData, err := unmarshalerStack.UnmarshalPacketData(s.chainA.GetContext(), portID, channelID, data)
	s.Require().NoError(err)
	s.Require().Equal(expPacketDataICS20V2, packetData)
}

func (s *CallbacksTestSuite) TestGetAppVersion() {
	s.SetupICATest()

	// Obtain an IBC stack for testing. The function call will use the top of the stack which calls
	// directly to the channel keeper. Calling from a further down module in the stack is not necessary
	// for this test.
	icaControllerStack, ok := s.chainA.App.GetIBCKeeper().PortKeeper.Route(icacontrollertypes.SubModuleName)
	s.Require().True(ok)

	controllerStack, ok := icaControllerStack.(porttypes.ICS4Wrapper)
	s.Require().True(ok)
	appVersion, found := controllerStack.GetAppVersion(s.chainA.GetContext(), s.path.EndpointA.ChannelConfig.PortID, s.path.EndpointA.ChannelID)
	s.Require().True(found)
	s.Require().Equal(s.path.EndpointA.ChannelConfig.Version, appVersion)
}

func (s *CallbacksTestSuite) TestOnChanCloseInit() {
	s.SetupICATest()

	// We will pass the function call down the icacontroller stack to the icacontroller module
	// icacontroller stack OnChanCloseInit call order: callbacks -> fee -> icacontroller
	icaControllerStack, ok := s.chainA.App.GetIBCKeeper().PortKeeper.Route(icacontrollertypes.SubModuleName)
	s.Require().True(ok)

	controllerStack, ok := icaControllerStack.(porttypes.Middleware)
	s.Require().True(ok)
	err := controllerStack.OnChanCloseInit(s.chainA.GetContext(), s.path.EndpointA.ChannelConfig.PortID, s.path.EndpointA.ChannelID)
	// we just check that this call is passed down to the icacontroller to return an error
	s.Require().ErrorIs(err, errorsmod.Wrap(ibcerrors.ErrInvalidRequest, "user cannot close channel"))
}

func (s *CallbacksTestSuite) TestOnChanCloseConfirm() {
	s.SetupICATest()

	// We will pass the function call down the icacontroller stack to the icacontroller module
	// icacontroller stack OnChanCloseConfirm call order: callbacks -> fee -> icacontroller
	icaControllerStack, ok := s.chainA.App.GetIBCKeeper().PortKeeper.Route(icacontrollertypes.SubModuleName)
	s.Require().True(ok)

	controllerStack, ok := icaControllerStack.(porttypes.Middleware)
	s.Require().True(ok)
	err := controllerStack.OnChanCloseConfirm(s.chainA.GetContext(), s.path.EndpointA.ChannelConfig.PortID, s.path.EndpointA.ChannelID)
	// we just check that this call is passed down to the icacontroller
	s.Require().NoError(err)
}

func (s *CallbacksTestSuite) TestOnRecvPacketAsyncAck() {
	s.SetupMockFeeTest()

	module, _, err := s.chainA.App.GetIBCKeeper().PortKeeper.LookupModuleByPort(s.chainA.GetContext(), ibctesting.MockFeePort)
	s.Require().NoError(err)
	cbs, ok := s.chainA.App.GetIBCKeeper().PortKeeper.Route(module)
	s.Require().True(ok)
	mockFeeCallbackStack, ok := cbs.(porttypes.Middleware)
	s.Require().True(ok)

	packet := channeltypes.NewPacket(
		ibcmock.MockAsyncPacketData,
		s.chainA.SenderAccount.GetSequence(),
		s.path.EndpointA.ChannelConfig.PortID,
		s.path.EndpointA.ChannelID,
		s.path.EndpointB.ChannelConfig.PortID,
		s.path.EndpointB.ChannelID,
		clienttypes.NewHeight(0, 100),
		0,
	)

	ack := mockFeeCallbackStack.OnRecvPacket(s.chainA.GetContext(), packet, s.chainA.SenderAccount.GetAddress())
	s.Require().Nil(ack)
	s.AssertHasExecutedExpectedCallback("none", true)
}<|MERGE_RESOLUTION|>--- conflicted
+++ resolved
@@ -203,13 +203,8 @@
 				s.Require().Nil(err)
 
 				expEvent, exists := GetExpectedEvent(
-<<<<<<< HEAD
-					callbacksModule, gasLimit, packetData.GetBytes(), s.path.EndpointA.ChannelConfig.PortID,
+					ctx, callbacksModule, gasLimit, packetData.GetBytes(), s.path.EndpointA.ChannelConfig.PortID,
 					s.path.EndpointA.ChannelConfig.PortID, s.path.EndpointA.ChannelID, 1, types.CallbackTypeSendPacket, nil,
-=======
-					ctx, transferICS4Wrapper.(porttypes.PacketDataUnmarshaler), gasLimit, packetData.GetBytes(), s.path.EndpointA.ChannelConfig.PortID,
-					s.path.EndpointA.ChannelConfig.PortID, s.path.EndpointA.ChannelID, seq, types.CallbackTypeSendPacket, nil,
->>>>>>> 575902ba
 				)
 				if exists {
 					s.Require().Contains(ctx.EventManager().Events().ToABCIEvents(), expEvent)
