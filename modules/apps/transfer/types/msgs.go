package types

import (
	"strings"

	errorsmod "cosmossdk.io/errors"

	sdk "github.com/cosmos/cosmos-sdk/types"

	clienttypes "github.com/cosmos/ibc-go/v8/modules/core/02-client/types"
	host "github.com/cosmos/ibc-go/v8/modules/core/24-host"
	ibcerrors "github.com/cosmos/ibc-go/v8/modules/core/errors"
)

const (
	MaximumReceiverLength = 2048  // maximum length of the receiver address in bytes (value chosen arbitrarily)
	MaximumMemoLength     = 32768 // maximum length of the memo in bytes (value chosen arbitrarily)
)

var (
	_ sdk.Msg              = (*MsgUpdateParams)(nil)
	_ sdk.Msg              = (*MsgTransfer)(nil)
	_ sdk.HasValidateBasic = (*MsgUpdateParams)(nil)
	_ sdk.HasValidateBasic = (*MsgTransfer)(nil)
)

// NewMsgUpdateParams creates a new MsgUpdateParams instance
func NewMsgUpdateParams(signer string, params Params) *MsgUpdateParams {
	return &MsgUpdateParams{
		Signer: signer,
		Params: params,
	}
}

// ValidateBasic implements sdk.Msg
func (msg MsgUpdateParams) ValidateBasic() error {
	_, err := sdk.AccAddressFromBech32(msg.Signer)
	if err != nil {
		return errorsmod.Wrapf(ibcerrors.ErrInvalidAddress, "string could not be parsed as address: %v", err)
	}

	return nil
}

// NewMsgTransfer creates a new MsgTransfer instance
func NewMsgTransfer(
<<<<<<< HEAD
	sourcePort, sourceChannel string,
	tokens sdk.Coins, sender, receiver string,
=======
	sourcePort, sourceChannel string, token sdk.Coin, sender, receiver string,
>>>>>>> 684fc430
	timeoutHeight clienttypes.Height, timeoutTimestamp uint64,
	memo string, tokens ...sdk.Coin,
) *MsgTransfer {
	return &MsgTransfer{
		SourcePort:       sourcePort,
		SourceChannel:    sourceChannel,
		Tokens:           tokens,
		Sender:           sender,
		Receiver:         receiver,
		TimeoutHeight:    timeoutHeight,
		TimeoutTimestamp: timeoutTimestamp,
		Memo:             memo,
		Tokens:           tokens,
	}
}

// ValidateBasic performs a basic check of the MsgTransfer fields.
// NOTE: timeout height or timestamp values can be 0 to disable the timeout.
// NOTE: The recipient addresses format is not validated as the format defined by
// the chain is not known to IBC.
func (msg MsgTransfer) ValidateBasic() error {
	if err := host.PortIdentifierValidator(msg.SourcePort); err != nil {
		return errorsmod.Wrap(err, "invalid source port ID")
	}
	if err := host.ChannelIdentifierValidator(msg.SourceChannel); err != nil {
		return errorsmod.Wrap(err, "invalid source channel ID")
	}

<<<<<<< HEAD
	if len(msg.Tokens) == 0 {
		return errorsmod.Wrap(ErrInvalidAmount, "either token or token array must be filled")
	}

	for _, token := range msg.Tokens {
		if !token.IsValid() {
			return errorsmod.Wrap(ibcerrors.ErrInvalidCoins, token.String())
		}
		if !token.IsPositive() {
			return errorsmod.Wrap(ibcerrors.ErrInsufficientFunds, token.String())
		}
		if err := ValidateIBCDenom(token.Denom); err != nil {
			return errorsmod.Wrap(ibcerrors.ErrInvalidCoins, token.Denom)
=======
	if len(msg.Tokens) == 0 && msg.Token.IsZero() {
		return errorsmod.Wrap(ErrInvalidAmount, "either token or token array must be filled")
	}

	if !msg.Token.IsZero() {
		if !msg.Token.IsValid() {
			return errorsmod.Wrap(ibcerrors.ErrInvalidCoins, msg.Token.String())
		}
		if !msg.Token.IsPositive() {
			return errorsmod.Wrap(ibcerrors.ErrInsufficientFunds, msg.Token.String())
		}
		if err := ValidateIBCDenom(msg.Token.Denom); err != nil {
			return errorsmod.Wrap(ibcerrors.ErrInvalidCoins, msg.Token.Denom)
		}
	} else {
		for _, token := range msg.Tokens {
			if !token.IsValid() {
				return errorsmod.Wrap(ibcerrors.ErrInvalidCoins, token.String())
			}
			if !token.IsPositive() {
				return errorsmod.Wrap(ibcerrors.ErrInsufficientFunds, token.String())
			}
			if err := ValidateIBCDenom(token.Denom); err != nil {
				return errorsmod.Wrap(ibcerrors.ErrInvalidCoins, token.Denom)
			}
>>>>>>> 684fc430
		}
	}

	_, err := sdk.AccAddressFromBech32(msg.Sender)
	if err != nil {
		return errorsmod.Wrapf(ibcerrors.ErrInvalidAddress, "string could not be parsed as address: %v", err)
	}
	if strings.TrimSpace(msg.Receiver) == "" {
		return errorsmod.Wrap(ibcerrors.ErrInvalidAddress, "missing recipient address")
	}
	if len(msg.Receiver) > MaximumReceiverLength {
		return errorsmod.Wrapf(ibcerrors.ErrInvalidAddress, "recipient address must not exceed %d bytes", MaximumReceiverLength)
	}
	if len(msg.Memo) > MaximumMemoLength {
		return errorsmod.Wrapf(ErrInvalidMemo, "memo must not exceed %d bytes", MaximumMemoLength)
	}

	return nil
}<|MERGE_RESOLUTION|>--- conflicted
+++ resolved
@@ -44,19 +44,14 @@
 
 // NewMsgTransfer creates a new MsgTransfer instance
 func NewMsgTransfer(
-<<<<<<< HEAD
-	sourcePort, sourceChannel string,
-	tokens sdk.Coins, sender, receiver string,
-=======
 	sourcePort, sourceChannel string, token sdk.Coin, sender, receiver string,
->>>>>>> 684fc430
 	timeoutHeight clienttypes.Height, timeoutTimestamp uint64,
 	memo string, tokens ...sdk.Coin,
 ) *MsgTransfer {
 	return &MsgTransfer{
 		SourcePort:       sourcePort,
 		SourceChannel:    sourceChannel,
-		Tokens:           tokens,
+		Token:            token,
 		Sender:           sender,
 		Receiver:         receiver,
 		TimeoutHeight:    timeoutHeight,
@@ -78,21 +73,6 @@
 		return errorsmod.Wrap(err, "invalid source channel ID")
 	}
 
-<<<<<<< HEAD
-	if len(msg.Tokens) == 0 {
-		return errorsmod.Wrap(ErrInvalidAmount, "either token or token array must be filled")
-	}
-
-	for _, token := range msg.Tokens {
-		if !token.IsValid() {
-			return errorsmod.Wrap(ibcerrors.ErrInvalidCoins, token.String())
-		}
-		if !token.IsPositive() {
-			return errorsmod.Wrap(ibcerrors.ErrInsufficientFunds, token.String())
-		}
-		if err := ValidateIBCDenom(token.Denom); err != nil {
-			return errorsmod.Wrap(ibcerrors.ErrInvalidCoins, token.Denom)
-=======
 	if len(msg.Tokens) == 0 && msg.Token.IsZero() {
 		return errorsmod.Wrap(ErrInvalidAmount, "either token or token array must be filled")
 	}
@@ -118,7 +98,6 @@
 			if err := ValidateIBCDenom(token.Denom); err != nil {
 				return errorsmod.Wrap(ibcerrors.ErrInvalidCoins, token.Denom)
 			}
->>>>>>> 684fc430
 		}
 	}
 
