package transfer_test

import (
	"errors"
	"math"

	"github.com/cosmos/cosmos-sdk/crypto/keys/secp256k1"
	sdk "github.com/cosmos/cosmos-sdk/types"

	capabilitytypes "github.com/cosmos/ibc-go/modules/capability/types"
	"github.com/cosmos/ibc-go/v8/modules/apps/transfer"
	"github.com/cosmos/ibc-go/v8/modules/apps/transfer/types"
	connectiontypes "github.com/cosmos/ibc-go/v8/modules/core/03-connection/types"
	channeltypes "github.com/cosmos/ibc-go/v8/modules/core/04-channel/types"
	porttypes "github.com/cosmos/ibc-go/v8/modules/core/05-port/types"
	host "github.com/cosmos/ibc-go/v8/modules/core/24-host"
	ibctesting "github.com/cosmos/ibc-go/v8/testing"
)

func (suite *TransferTestSuite) TestOnChanOpenInit() {
	var (
		channel      *channeltypes.Channel
		path         *ibctesting.Path
		chanCap      *capabilitytypes.Capability
		counterparty channeltypes.Counterparty
	)

	testCases := []struct {
<<<<<<< HEAD
		name       string
		malleate   func()
		expPass    bool
		expVersion string
	}{
		{
			"success", func() {}, true, types.V2,
=======
		name     string
		malleate func()
		expError error
	}{
		{
			"success", func() {}, nil,
>>>>>>> 7e701793
		},
		{
			// connection hops is not used in the transfer application callback,
			// it is already validated in the core OnChanUpgradeInit.
			"success: invalid connection hops", func() {
				path.EndpointA.ConnectionID = "invalid-connection-id"
<<<<<<< HEAD
			}, true, types.V2,
=======
			}, nil,
>>>>>>> 7e701793
		},
		{
			"success: empty version string", func() {
				channel.Version = ""
<<<<<<< HEAD
			}, true, types.V2,
		},
		{
			"success: ics20-1 legacy", func() {
				channel.Version = types.V1
			}, true, types.V1,
=======
			}, nil,
>>>>>>> 7e701793
		},
		{
			"max channels reached", func() {
				path.EndpointA.ChannelID = channeltypes.FormatChannelIdentifier(math.MaxUint32 + 1)
<<<<<<< HEAD
			}, false, "",
=======
			}, types.ErrMaxTransferChannels,
>>>>>>> 7e701793
		},
		{
			"invalid order - ORDERED", func() {
				channel.Ordering = channeltypes.ORDERED
<<<<<<< HEAD
			}, false, "",
=======
			}, channeltypes.ErrInvalidChannelOrdering,
>>>>>>> 7e701793
		},
		{
			"invalid port ID", func() {
				path.EndpointA.ChannelConfig.PortID = ibctesting.MockPort
<<<<<<< HEAD
			}, false, "",
=======
			}, porttypes.ErrInvalidPort,
>>>>>>> 7e701793
		},
		{
			"invalid version", func() {
				channel.Version = "version" //nolint:goconst
<<<<<<< HEAD
			}, false, "",
=======
			}, types.ErrInvalidVersion,
>>>>>>> 7e701793
		},
		{
			"capability already claimed", func() {
				err := suite.chainA.GetSimApp().ScopedTransferKeeper.ClaimCapability(suite.chainA.GetContext(), chanCap, host.ChannelCapabilityPath(path.EndpointA.ChannelConfig.PortID, path.EndpointA.ChannelID))
				suite.Require().NoError(err)
<<<<<<< HEAD
			}, false, "",
=======
			}, capabilitytypes.ErrOwnerClaimed,
>>>>>>> 7e701793
		},
	}

	for _, tc := range testCases {
		tc := tc

		suite.Run(tc.name, func() {
			suite.SetupTest() // reset
			path = ibctesting.NewTransferPath(suite.chainA, suite.chainB)
			path.SetupConnections()
			path.EndpointA.ChannelID = ibctesting.FirstChannelID

			counterparty = channeltypes.NewCounterparty(path.EndpointB.ChannelConfig.PortID, path.EndpointB.ChannelID)
			channel = &channeltypes.Channel{
				State:          channeltypes.INIT,
				Ordering:       channeltypes.UNORDERED,
				Counterparty:   counterparty,
				ConnectionHops: []string{path.EndpointA.ConnectionID},
				Version:        types.V2,
			}

			var err error
			chanCap, err = suite.chainA.App.GetScopedIBCKeeper().NewCapability(suite.chainA.GetContext(), host.ChannelCapabilityPath(ibctesting.TransferPort, path.EndpointA.ChannelID))
			suite.Require().NoError(err)

			tc.malleate() // explicitly change fields in channel and testChannel

			transferModule := transfer.NewIBCModule(suite.chainA.GetSimApp().TransferKeeper)
			version, err := transferModule.OnChanOpenInit(suite.chainA.GetContext(), channel.Ordering, channel.ConnectionHops,
				path.EndpointA.ChannelConfig.PortID, path.EndpointA.ChannelID, chanCap, counterparty, channel.Version,
			)

			expPass := tc.expError == nil
			if expPass {
				suite.Require().NoError(err)
				suite.Require().Equal(tc.expVersion, version)
			} else {
				suite.Require().Error(err)
				suite.Require().Contains(err.Error(), tc.expError.Error())
			}
		})
	}
}

func (suite *TransferTestSuite) TestOnChanOpenTry() {
	var (
		channel             *channeltypes.Channel
		chanCap             *capabilitytypes.Capability
		path                *ibctesting.Path
		counterparty        channeltypes.Counterparty
		counterpartyVersion string
	)

	testCases := []struct {
<<<<<<< HEAD
		name       string
		malleate   func()
		expPass    bool
		expVersion string
	}{
		{
			"success", func() {}, true, types.V2,
		},
		{
			"success: counterparty version is legacy ics20-1", func() {
				counterpartyVersion = types.V1
			}, true, types.V1,
		},
		{
			"success: invalid counterparty version, we use our proposed version", func() {
				counterpartyVersion = "version"
			}, true, types.V2,
=======
		name     string
		malleate func()
		expError error
	}{
		{
			"success", func() {}, nil,
>>>>>>> 7e701793
		},
		{
			"success: invalid counterparty version proposes new version", func() {
				// transfer module will propose the default version
				counterpartyVersion = "version"
			}, nil,
		},
		{
			"failure: max channels reached", func() {
				path.EndpointA.ChannelID = channeltypes.FormatChannelIdentifier(math.MaxUint32 + 1)
<<<<<<< HEAD
			}, false, "",
=======
			}, types.ErrMaxTransferChannels,
>>>>>>> 7e701793
		},
		{
			"failure: capability already claimed", func() {
				err := suite.chainA.GetSimApp().ScopedTransferKeeper.ClaimCapability(suite.chainA.GetContext(), chanCap, host.ChannelCapabilityPath(path.EndpointA.ChannelConfig.PortID, path.EndpointA.ChannelID))
				suite.Require().NoError(err)
<<<<<<< HEAD
			}, false, "",
=======
			}, capabilitytypes.ErrOwnerClaimed,
>>>>>>> 7e701793
		},
		{
			"failure: invalid order - ORDERED", func() {
				channel.Ordering = channeltypes.ORDERED
<<<<<<< HEAD
			}, false, "",
=======
			}, channeltypes.ErrInvalidChannelOrdering,
>>>>>>> 7e701793
		},
		{
			"failure: invalid port ID", func() {
				path.EndpointA.ChannelConfig.PortID = ibctesting.MockPort
<<<<<<< HEAD
			}, false, "",
=======
			}, porttypes.ErrInvalidPort,
>>>>>>> 7e701793
		},
	}

	for _, tc := range testCases {
		tc := tc

		suite.Run(tc.name, func() {
			suite.SetupTest() // reset

			path = ibctesting.NewTransferPath(suite.chainA, suite.chainB)
			path.SetupConnections()
			path.EndpointA.ChannelID = ibctesting.FirstChannelID

			counterparty = channeltypes.NewCounterparty(path.EndpointB.ChannelConfig.PortID, path.EndpointB.ChannelID)
			channel = &channeltypes.Channel{
				State:          channeltypes.TRYOPEN,
				Ordering:       channeltypes.UNORDERED,
				Counterparty:   counterparty,
				ConnectionHops: []string{path.EndpointA.ConnectionID},
				Version:        types.V2,
			}
			counterpartyVersion = types.V2

			module, _, err := suite.chainA.App.GetIBCKeeper().PortKeeper.LookupModuleByPort(suite.chainA.GetContext(), ibctesting.TransferPort)
			suite.Require().NoError(err)

			chanCap, err = suite.chainA.App.GetScopedIBCKeeper().NewCapability(suite.chainA.GetContext(), host.ChannelCapabilityPath(ibctesting.TransferPort, path.EndpointA.ChannelID))
			suite.Require().NoError(err)

			cbs, ok := suite.chainA.App.GetIBCKeeper().PortKeeper.Route(module)
			suite.Require().True(ok)

			tc.malleate() // explicitly change fields in channel and testChannel

			version, err := cbs.OnChanOpenTry(suite.chainA.GetContext(), channel.Ordering, channel.ConnectionHops,
				path.EndpointA.ChannelConfig.PortID, path.EndpointA.ChannelID, chanCap, channel.Counterparty, counterpartyVersion,
			)
			expPass := tc.expError == nil
			if expPass {
				suite.Require().NoError(err)
				suite.Require().Equal(tc.expVersion, version)
			} else {
				suite.Require().Error(err)
				suite.Require().Contains(err.Error(), tc.expError.Error())
			}
		})
	}
}

func (suite *TransferTestSuite) TestOnChanOpenAck() {
	var counterpartyVersion string

	testCases := []struct {
		name     string
		malleate func()
		expError error
	}{
		{
			"success", func() {}, nil,
		},
		{
			"invalid counterparty version", func() {
				counterpartyVersion = "version"
			}, types.ErrInvalidVersion,
		},
	}

	for _, tc := range testCases {
		tc := tc

		suite.Run(tc.name, func() {
			suite.SetupTest() // reset

			path := ibctesting.NewTransferPath(suite.chainA, suite.chainB)
			path.SetupConnections()
			path.EndpointA.ChannelID = ibctesting.FirstChannelID
			counterpartyVersion = types.V2

			module, _, err := suite.chainA.App.GetIBCKeeper().PortKeeper.LookupModuleByPort(suite.chainA.GetContext(), ibctesting.TransferPort)
			suite.Require().NoError(err)

			cbs, ok := suite.chainA.App.GetIBCKeeper().PortKeeper.Route(module)
			suite.Require().True(ok)

			tc.malleate() // explicitly change fields in channel and testChannel

			err = cbs.OnChanOpenAck(suite.chainA.GetContext(), path.EndpointA.ChannelConfig.PortID, path.EndpointA.ChannelID, path.EndpointA.Counterparty.ChannelID, counterpartyVersion)

			expPass := tc.expError == nil
			if expPass {
				suite.Require().NoError(err)
			} else {
				suite.Require().Error(err)
				suite.Require().Contains(err.Error(), tc.expError.Error())
			}
		})
	}
}

func (suite *TransferTestSuite) TestOnChanUpgradeInit() {
	var path *ibctesting.Path

	testCases := []struct {
		name     string
		malleate func()
		expError error
	}{
		{
			"success",
			func() {}, // successful happy path for a standalone transfer app is swapping out the underlying connection
			nil,
		},
		{
			"invalid upgrade connection",
			func() {
				path.EndpointA.ChannelConfig.ProposedUpgrade.Fields.ConnectionHops = []string{"connection-100"}
				path.EndpointB.ChannelConfig.ProposedUpgrade.Fields.ConnectionHops = []string{"connection-100"}
			},
			connectiontypes.ErrConnectionNotFound,
		},
		{
			"invalid upgrade ordering",
			func() {
				path.EndpointA.ChannelConfig.ProposedUpgrade.Fields.Ordering = channeltypes.ORDERED
				path.EndpointB.ChannelConfig.ProposedUpgrade.Fields.Ordering = channeltypes.ORDERED
			},
			channeltypes.ErrInvalidChannelOrdering,
		},
		{
			"invalid upgrade version",
			func() {
				path.EndpointA.ChannelConfig.ProposedUpgrade.Fields.Version = ibctesting.InvalidID
				path.EndpointB.ChannelConfig.ProposedUpgrade.Fields.Version = ibctesting.InvalidID
			},
			types.ErrInvalidVersion,
		},
	}

	for _, tc := range testCases {
		tc := tc
		suite.Run(tc.name, func() {
			suite.SetupTest()

			path = ibctesting.NewTransferPath(suite.chainA, suite.chainB)
			path.Setup()

			// configure the channel upgrade to modify the underlying connection
			upgradePath := ibctesting.NewPath(suite.chainA, suite.chainB)
			upgradePath.SetupConnections()

			path.EndpointA.ChannelConfig.ProposedUpgrade.Fields.ConnectionHops = []string{upgradePath.EndpointA.ConnectionID}
			path.EndpointB.ChannelConfig.ProposedUpgrade.Fields.ConnectionHops = []string{upgradePath.EndpointB.ConnectionID}

			tc.malleate()

			err := path.EndpointA.ChanUpgradeInit()

			expPass := tc.expError == nil
			if expPass {
				suite.Require().NoError(err)
				upgrade := path.EndpointA.GetChannelUpgrade()
				suite.Require().Equal(upgradePath.EndpointA.ConnectionID, upgrade.Fields.ConnectionHops[0])
			} else {
				suite.Require().Error(err)
				suite.Require().Contains(err.Error(), tc.expError.Error())
			}
		})
	}
}

func (suite *TransferTestSuite) TestOnChanUpgradeTry() {
	var (
		counterpartyUpgrade channeltypes.Upgrade
		path                *ibctesting.Path
	)

	testCases := []struct {
		name     string
		malleate func()
		expError error
	}{
		{
			"success",
			func() {}, // successful happy path for a standalone transfer app is swapping out the underlying connection
			nil,
		},
		{
			"success: invalid upgrade version from counterparty, we use our proposed version",
			func() {
				counterpartyUpgrade.Fields.Version = ibctesting.InvalidID
			},
			nil,
		},
		{
			"invalid upgrade ordering",
			func() {
				counterpartyUpgrade.Fields.Ordering = channeltypes.ORDERED
			},
			channeltypes.ErrInvalidChannelOrdering,
		},
	}

	for _, tc := range testCases {
		tc := tc
		suite.Run(tc.name, func() {
			suite.SetupTest()

			path = ibctesting.NewTransferPath(suite.chainA, suite.chainB)
			path.Setup()

			// configure the channel upgrade to modify the underlying connection
			upgradePath := ibctesting.NewPath(suite.chainA, suite.chainB)
			upgradePath.SetupConnections()

			path.EndpointA.ChannelConfig.ProposedUpgrade.Fields.ConnectionHops = []string{upgradePath.EndpointA.ConnectionID}
			path.EndpointB.ChannelConfig.ProposedUpgrade.Fields.ConnectionHops = []string{upgradePath.EndpointB.ConnectionID}

			err := path.EndpointA.ChanUpgradeInit()
			suite.Require().NoError(err)

			counterpartyUpgrade = path.EndpointA.GetChannelUpgrade()

			tc.malleate()

			module, _, err := suite.chainB.App.GetIBCKeeper().PortKeeper.LookupModuleByPort(suite.chainB.GetContext(), types.PortID)
			suite.Require().NoError(err)

			app, ok := suite.chainB.App.GetIBCKeeper().PortKeeper.Route(module)
			suite.Require().True(ok)

			cbs, ok := app.(porttypes.UpgradableModule)
			suite.Require().True(ok)

			version, err := cbs.OnChanUpgradeTry(
				suite.chainB.GetContext(), path.EndpointB.ChannelConfig.PortID, path.EndpointB.ChannelID,
				counterpartyUpgrade.Fields.Ordering, counterpartyUpgrade.Fields.ConnectionHops, counterpartyUpgrade.Fields.Version,
			)

			expPass := tc.expError == nil
			if expPass {
				suite.Require().NoError(err)
				suite.Require().Equal(types.V2, version)
			} else {
				suite.Require().Error(err)
				suite.Require().Contains(err.Error(), tc.expError.Error())
			}
		})
	}
}

func (suite *TransferTestSuite) TestOnChanUpgradeAck() {
	var path *ibctesting.Path

	testCases := []struct {
		name     string
		malleate func()
		expError error
	}{
		{
			"success",
			func() {}, // successful happy path for a standalone transfer app is swapping out the underlying connection
			nil,
		},
		{
			"invalid upgrade version",
			func() {
				path.EndpointB.ChannelConfig.Version = ibctesting.InvalidID
			},
			types.ErrInvalidVersion,
		},
	}

	for _, tc := range testCases {
		tc := tc
		suite.Run(tc.name, func() {
			suite.SetupTest()

			path = ibctesting.NewTransferPath(suite.chainA, suite.chainB)
			path.Setup()

			// configure the channel upgrade to modify the underlying connection
			upgradePath := ibctesting.NewPath(suite.chainA, suite.chainB)
			upgradePath.SetupConnections()

			path.EndpointA.ChannelConfig.ProposedUpgrade.Fields.ConnectionHops = []string{upgradePath.EndpointA.ConnectionID}
			path.EndpointB.ChannelConfig.ProposedUpgrade.Fields.ConnectionHops = []string{upgradePath.EndpointB.ConnectionID}

			err := path.EndpointA.ChanUpgradeInit()
			suite.Require().NoError(err)

			err = path.EndpointB.ChanUpgradeTry()
			suite.Require().NoError(err)

			tc.malleate()

			module, _, err := suite.chainA.App.GetIBCKeeper().PortKeeper.LookupModuleByPort(suite.chainA.GetContext(), types.PortID)
			suite.Require().NoError(err)

			app, ok := suite.chainA.App.GetIBCKeeper().PortKeeper.Route(module)
			suite.Require().True(ok)

			cbs, ok := app.(porttypes.UpgradableModule)
			suite.Require().True(ok)

			err = cbs.OnChanUpgradeAck(suite.chainA.GetContext(), path.EndpointA.ChannelConfig.PortID, path.EndpointA.ChannelID, path.EndpointB.ChannelConfig.Version)

			expPass := tc.expError == nil
			if expPass {
				suite.Require().NoError(err)
			} else {
				suite.Require().Error(err)
				suite.Require().Contains(err.Error(), tc.expError.Error())
			}
		})
	}
}

func (suite *TransferTestSuite) TestPacketDataUnmarshalerInterface() {
	var (
		sender   = sdk.AccAddress(secp256k1.GenPrivKey().PubKey().Address()).String()
		receiver = sdk.AccAddress(secp256k1.GenPrivKey().PubKey().Address()).String()

		data              []byte
		initialPacketData interface{}
	)

	testCases := []struct {
		name     string
		malleate func()
		expError error
	}{
		{
			"success: valid packet data single denom -> multidenom conversion with memo",
			func() {
				initialPacketData = types.FungibleTokenPacketData{
					Denom:    ibctesting.TestCoin.Denom,
					Amount:   ibctesting.TestCoin.Amount.String(),
					Sender:   sender,
					Receiver: receiver,
					Memo:     "some memo",
				}

				data = initialPacketData.(types.FungibleTokenPacketData).GetBytes()
			},
			nil,
		},
		{
			"success: valid packet data single denom -> multidenom conversion without memo",
			func() {
				initialPacketData = types.FungibleTokenPacketData{
					Denom:    ibctesting.TestCoin.Denom,
					Amount:   ibctesting.TestCoin.Amount.String(),
					Sender:   sender,
					Receiver: receiver,
					Memo:     "",
				}

				data = initialPacketData.(types.FungibleTokenPacketData).GetBytes()
			},
			true,
		},
		{
			"success: valid packet data single denom with trace -> multidenom conversion with trace",
			func() {
				initialPacketData = types.FungibleTokenPacketData{
					Denom:    "transfer/channel-0/atom",
					Amount:   ibctesting.TestCoin.Amount.String(),
					Sender:   sender,
					Receiver: receiver,
					Memo:     "",
				}

				data = initialPacketData.(types.FungibleTokenPacketData).GetBytes()
			},
			true,
		},
		{
			"success: valid packet data multidenom with memo",
			func() {
				initialPacketData = types.FungibleTokenPacketDataV2{
					Tokens: []*types.Token{
						{
							Denom:  "atom",
							Amount: ibctesting.TestCoin.Amount.String(),
							Trace:  []string{"transfer/channel-0"},
						},
					},
					Sender:   sender,
					Receiver: receiver,
					Memo:     "some memo",
				}

				data = initialPacketData.(types.FungibleTokenPacketDataV2).GetBytes()
			},
			true,
		},
		{
			"success: valid packet data multidenom without memo",
			func() {
				initialPacketData = types.FungibleTokenPacketDataV2{
					Tokens: []*types.Token{
						{
							Denom:  ibctesting.TestCoin.Denom,
							Amount: ibctesting.TestCoin.Amount.String(),
							Trace:  []string{""},
						},
					},
					Sender:   sender,
					Receiver: receiver,
					Memo:     "",
				}

				data = initialPacketData.(types.FungibleTokenPacketDataV2).GetBytes()
			},
			nil,
		},
		{
			"failure: invalid packet data",
			func() {
				data = []byte("invalid packet data")
			},
			errors.New("invalid character 'i' looking for beginning of value"),
		},
	}

	for _, tc := range testCases {
		tc := tc
		suite.Run(tc.name, func() {
			tc.malleate()

			packetData, err := transfer.IBCModule{}.UnmarshalPacketData(data)

			expPass := tc.expError == nil
			if expPass {
				suite.Require().NoError(err)

				v2PacketData, ok := packetData.(types.FungibleTokenPacketDataV2)
				suite.Require().True(ok)

				if v1PacketData, ok := initialPacketData.(types.FungibleTokenPacketData); ok {
					// Note: testing of the denom trace parsing/conversion should be done as part of testing internal conversion functions
					suite.Require().Equal(v1PacketData.Amount, v2PacketData.Tokens[0].Amount)
					suite.Require().Equal(v1PacketData.Sender, v2PacketData.Sender)
					suite.Require().Equal(v1PacketData.Receiver, v2PacketData.Receiver)
					suite.Require().Equal(v1PacketData.Memo, v2PacketData.Memo)
				} else {
					suite.Require().Equal(initialPacketData.(types.FungibleTokenPacketDataV2), v2PacketData)
				}
			} else {
				suite.Require().Error(err)
				suite.Require().Contains(err.Error(), tc.expError.Error())
			}
		})
	}
}<|MERGE_RESOLUTION|>--- conflicted
+++ resolved
@@ -26,93 +26,56 @@
 	)
 
 	testCases := []struct {
-<<<<<<< HEAD
 		name       string
 		malleate   func()
-		expPass    bool
+		expError   error
 		expVersion string
 	}{
 		{
-			"success", func() {}, true, types.V2,
-=======
-		name     string
-		malleate func()
-		expError error
-	}{
-		{
-			"success", func() {}, nil,
->>>>>>> 7e701793
+			"success", func() {}, nil, types.V2,
 		},
 		{
 			// connection hops is not used in the transfer application callback,
 			// it is already validated in the core OnChanUpgradeInit.
 			"success: invalid connection hops", func() {
 				path.EndpointA.ConnectionID = "invalid-connection-id"
-<<<<<<< HEAD
-			}, true, types.V2,
-=======
-			}, nil,
->>>>>>> 7e701793
+			}, nil, types.V2,
 		},
 		{
 			"success: empty version string", func() {
 				channel.Version = ""
-<<<<<<< HEAD
-			}, true, types.V2,
+			}, nil, types.V2,
 		},
 		{
 			"success: ics20-1 legacy", func() {
 				channel.Version = types.V1
-			}, true, types.V1,
-=======
-			}, nil,
->>>>>>> 7e701793
+			}, nil, types.V1,
 		},
 		{
 			"max channels reached", func() {
 				path.EndpointA.ChannelID = channeltypes.FormatChannelIdentifier(math.MaxUint32 + 1)
-<<<<<<< HEAD
-			}, false, "",
-=======
-			}, types.ErrMaxTransferChannels,
->>>>>>> 7e701793
+			}, types.ErrMaxTransferChannels, "",
 		},
 		{
 			"invalid order - ORDERED", func() {
 				channel.Ordering = channeltypes.ORDERED
-<<<<<<< HEAD
-			}, false, "",
-=======
-			}, channeltypes.ErrInvalidChannelOrdering,
->>>>>>> 7e701793
+			}, channeltypes.ErrInvalidChannelOrdering, "",
 		},
 		{
 			"invalid port ID", func() {
 				path.EndpointA.ChannelConfig.PortID = ibctesting.MockPort
-<<<<<<< HEAD
-			}, false, "",
-=======
-			}, porttypes.ErrInvalidPort,
->>>>>>> 7e701793
+			}, porttypes.ErrInvalidPort, "",
 		},
 		{
 			"invalid version", func() {
 				channel.Version = "version" //nolint:goconst
-<<<<<<< HEAD
-			}, false, "",
-=======
-			}, types.ErrInvalidVersion,
->>>>>>> 7e701793
+			}, types.ErrInvalidVersion, "",
 		},
 		{
 			"capability already claimed", func() {
 				err := suite.chainA.GetSimApp().ScopedTransferKeeper.ClaimCapability(suite.chainA.GetContext(), chanCap, host.ChannelCapabilityPath(path.EndpointA.ChannelConfig.PortID, path.EndpointA.ChannelID))
 				suite.Require().NoError(err)
-<<<<<<< HEAD
-			}, false, "",
-=======
-			}, capabilitytypes.ErrOwnerClaimed,
->>>>>>> 7e701793
+			}, capabilitytypes.ErrOwnerClaimed, "",
 		},
 	}
 
@@ -167,75 +130,50 @@
 	)
 
 	testCases := []struct {
-<<<<<<< HEAD
 		name       string
 		malleate   func()
-		expPass    bool
+		expError   error
 		expVersion string
 	}{
 		{
-			"success", func() {}, true, types.V2,
+			"success", func() {}, nil, types.V2,
 		},
 		{
 			"success: counterparty version is legacy ics20-1", func() {
 				counterpartyVersion = types.V1
-			}, true, types.V1,
+			}, nil, types.V1,
 		},
 		{
 			"success: invalid counterparty version, we use our proposed version", func() {
 				counterpartyVersion = "version"
-			}, true, types.V2,
-=======
-		name     string
-		malleate func()
-		expError error
-	}{
-		{
-			"success", func() {}, nil,
->>>>>>> 7e701793
+			}, nil, types.V2,
 		},
 		{
 			"success: invalid counterparty version proposes new version", func() {
 				// transfer module will propose the default version
 				counterpartyVersion = "version"
-			}, nil,
+			}, nil, types.V2,
 		},
 		{
 			"failure: max channels reached", func() {
 				path.EndpointA.ChannelID = channeltypes.FormatChannelIdentifier(math.MaxUint32 + 1)
-<<<<<<< HEAD
-			}, false, "",
-=======
-			}, types.ErrMaxTransferChannels,
->>>>>>> 7e701793
+			}, types.ErrMaxTransferChannels, "",
 		},
 		{
 			"failure: capability already claimed", func() {
 				err := suite.chainA.GetSimApp().ScopedTransferKeeper.ClaimCapability(suite.chainA.GetContext(), chanCap, host.ChannelCapabilityPath(path.EndpointA.ChannelConfig.PortID, path.EndpointA.ChannelID))
 				suite.Require().NoError(err)
-<<<<<<< HEAD
-			}, false, "",
-=======
-			}, capabilitytypes.ErrOwnerClaimed,
->>>>>>> 7e701793
+			}, capabilitytypes.ErrOwnerClaimed, "",
 		},
 		{
 			"failure: invalid order - ORDERED", func() {
 				channel.Ordering = channeltypes.ORDERED
-<<<<<<< HEAD
-			}, false, "",
-=======
-			}, channeltypes.ErrInvalidChannelOrdering,
->>>>>>> 7e701793
+			}, channeltypes.ErrInvalidChannelOrdering, "",
 		},
 		{
 			"failure: invalid port ID", func() {
 				path.EndpointA.ChannelConfig.PortID = ibctesting.MockPort
-<<<<<<< HEAD
-			}, false, "",
-=======
-			}, porttypes.ErrInvalidPort,
->>>>>>> 7e701793
+			}, porttypes.ErrInvalidPort, "",
 		},
 	}
 
@@ -595,7 +533,7 @@
 
 				data = initialPacketData.(types.FungibleTokenPacketData).GetBytes()
 			},
-			true,
+			nil,
 		},
 		{
 			"success: valid packet data single denom with trace -> multidenom conversion with trace",
@@ -610,7 +548,7 @@
 
 				data = initialPacketData.(types.FungibleTokenPacketData).GetBytes()
 			},
-			true,
+			nil,
 		},
 		{
 			"success: valid packet data multidenom with memo",
@@ -630,7 +568,7 @@
 
 				data = initialPacketData.(types.FungibleTokenPacketDataV2).GetBytes()
 			},
-			true,
+			nil,
 		},
 		{
 			"success: valid packet data multidenom without memo",
@@ -657,7 +595,7 @@
 			func() {
 				data = []byte("invalid packet data")
 			},
-			errors.New("invalid character 'i' looking for beginning of value"),
+			errors.New("cannot unmarshal ICS-20 transfer packet data"),
 		},
 	}
 
