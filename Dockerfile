<<<<<<< HEAD
FROM golang:1.23.2-alpine as builder
=======
FROM golang:1.23.3-alpine as builder
>>>>>>> 83fdb7f2
ARG IBC_GO_VERSION

RUN set -eux; apk add --no-cache gcc git libusb-dev linux-headers make musl-dev;

ENV GOPATH=""

# ensure the ibc go version is being specified for this image.
RUN test -n "${IBC_GO_VERSION}"

# Copy relevant files before go mod download. Replace directives to local paths break if local
# files are not copied before go mod download.
ADD internal internal
ADD simapp simapp
ADD testing testing
ADD modules modules
ADD LICENSE LICENSE

COPY contrib/devtools/Makefile contrib/devtools/Makefile
COPY Makefile .

COPY go.mod .
COPY go.sum .

RUN go mod download

RUN make build

FROM alpine:3.18
ARG IBC_GO_VERSION

LABEL "org.cosmos.ibc-go" "${IBC_GO_VERSION}"

COPY --from=builder /go/build/simd /bin/simd

ENTRYPOINT ["simd"]<|MERGE_RESOLUTION|>--- conflicted
+++ resolved
@@ -1,8 +1,4 @@
-<<<<<<< HEAD
-FROM golang:1.23.2-alpine as builder
-=======
 FROM golang:1.23.3-alpine as builder
->>>>>>> 83fdb7f2
 ARG IBC_GO_VERSION
 
 RUN set -eux; apk add --no-cache gcc git libusb-dev linux-headers make musl-dev;
