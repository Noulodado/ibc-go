package interchainaccounts

import (
	"context"
	"testing"

	"github.com/strangelove-ventures/interchaintest/v8/ibc"
	testifysuite "github.com/stretchr/testify/suite"

	govtypes "github.com/cosmos/cosmos-sdk/x/gov/types"
	paramsproposaltypes "github.com/cosmos/cosmos-sdk/x/params/types/proposal"

	"github.com/cosmos/ibc-go/e2e/testsuite"
	"github.com/cosmos/ibc-go/e2e/testvalues"
	controllertypes "github.com/cosmos/ibc-go/v8/modules/apps/27-interchain-accounts/controller/types"
	hosttypes "github.com/cosmos/ibc-go/v8/modules/apps/27-interchain-accounts/host/types"
	icatypes "github.com/cosmos/ibc-go/v8/modules/apps/27-interchain-accounts/types"
	ibctesting "github.com/cosmos/ibc-go/v8/testing"
)

func TestInterchainAccountsParamsTestSuite(t *testing.T) {
	testifysuite.Run(t, new(InterchainAccountsParamsTestSuite))
}

type InterchainAccountsParamsTestSuite struct {
	testsuite.E2ETestSuite
}

// QueryControllerParams queries the params for the controller
func (s *InterchainAccountsParamsTestSuite) QueryControllerParams(ctx context.Context, chain ibc.Chain) controllertypes.Params {
	queryClient := s.GetChainGRCPClients(chain).ICAControllerQueryClient
	res, err := queryClient.Params(ctx, &controllertypes.QueryParamsRequest{})
	s.Require().NoError(err)

	return *res.Params
}

// QueryHostParams queries the host chain for the params
func (s *InterchainAccountsParamsTestSuite) QueryHostParams(ctx context.Context, chain ibc.Chain) hosttypes.Params {
	queryClient := s.GetChainGRCPClients(chain).ICAHostQueryClient
	res, err := queryClient.Params(ctx, &hosttypes.QueryParamsRequest{})
	s.Require().NoError(err)

	return *res.Params
}

// TestControllerEnabledParam tests that changing the ControllerEnabled param works as expected
func (s *InterchainAccountsParamsTestSuite) TestControllerEnabledParam() {
	t := s.T()
	ctx := context.TODO()

	// setup relayers and connection-0 between two chains
	// channel-0 is a transfer channel but it will not be used in this test case
	_, _ = s.SetupChainsRelayerAndChannel(ctx)
	chainA, _ := s.GetChains()
	chainAVersion := chainA.Config().Images[0].Version

	// setup controller account on chainA
	controllerAccount := s.CreateUserOnChainA(ctx, testvalues.StartingTokenAmount)
	controllerAddress := controllerAccount.FormattedAddress()

	t.Run("ensure the controller is enabled", func(t *testing.T) {
		params := s.QueryControllerParams(ctx, chainA)
		s.Require().True(params.ControllerEnabled)
	})

	t.Run("disable the controller", func(t *testing.T) {
		if testvalues.SelfParamsFeatureReleases.IsSupported(chainAVersion) {
			authority, err := s.QueryModuleAccountAddress(ctx, govtypes.ModuleName, chainA)
			s.Require().NoError(err)
			s.Require().NotNil(authority)

			msg := controllertypes.MsgUpdateParams{
				Signer: authority.String(),
				Params: controllertypes.NewParams(false),
			}
<<<<<<< HEAD
			s.ExecuteGovProposalV1(ctx, &msg, chainA, controllerAccount)
=======
			s.ExecuteGovV1Proposal(ctx, &msg, chainA, controllerAccount, 1)
>>>>>>> 9dec93d9
		} else {
			changes := []paramsproposaltypes.ParamChange{
				paramsproposaltypes.NewParamChange(controllertypes.StoreKey, string(controllertypes.KeyControllerEnabled), "false"),
			}

			proposal := paramsproposaltypes.NewParameterChangeProposal(ibctesting.Title, ibctesting.Description, changes)
			s.ExecuteGovV1Beta1Proposal(ctx, chainA, controllerAccount, proposal)
		}
	})

	t.Run("ensure controller is disabled", func(t *testing.T) {
		params := s.QueryControllerParams(ctx, chainA)
		s.Require().False(params.ControllerEnabled)
	})

	t.Run("ensure that broadcasting a MsgRegisterInterchainAccount fails", func(t *testing.T) {
		// explicitly set the version string because we don't want to use incentivized channels.
		version := icatypes.NewDefaultMetadataString(ibctesting.FirstConnectionID, ibctesting.FirstConnectionID)
		msgRegisterAccount := controllertypes.NewMsgRegisterInterchainAccount(ibctesting.FirstConnectionID, controllerAddress, version)

		txResp := s.BroadcastMessages(ctx, chainA, controllerAccount, msgRegisterAccount)
		s.AssertTxFailure(txResp, controllertypes.ErrControllerSubModuleDisabled)
	})
}

func (s *InterchainAccountsParamsTestSuite) TestHostEnabledParam() {
	t := s.T()
	ctx := context.TODO()

	// setup relayers and connection-0 between two chains
	// channel-0 is a transfer channel but it will not be used in this test case
	_, _ = s.SetupChainsRelayerAndChannel(ctx)
	_, chainB := s.GetChains()
	chainBVersion := chainB.Config().Images[0].Version

	// setup 2 accounts: controller account on chain A, a second chain B account.
	// host account will be created when the ICA is registered
	chainBUser := s.CreateUserOnChainB(ctx, testvalues.StartingTokenAmount)

	// Assert that default value for enabled is true.
	t.Run("ensure the host is enabled", func(t *testing.T) {
		params := s.QueryHostParams(ctx, chainB)
		s.Require().True(params.HostEnabled)
		s.Require().Equal([]string{hosttypes.AllowAllHostMsgs}, params.AllowMessages)
	})

	t.Run("disable the host", func(t *testing.T) {
		if testvalues.SelfParamsFeatureReleases.IsSupported(chainBVersion) {
			authority, err := s.QueryModuleAccountAddress(ctx, govtypes.ModuleName, chainB)
			s.Require().NoError(err)
			s.Require().NotNil(authority)

			msg := hosttypes.MsgUpdateParams{
				Signer: authority.String(),
				Params: hosttypes.NewParams(false, []string{hosttypes.AllowAllHostMsgs}),
			}
<<<<<<< HEAD
			s.ExecuteGovProposalV1(ctx, &msg, chainB, chainBUser)
=======
			s.ExecuteGovV1Proposal(ctx, &msg, chainB, chainBUser, 1)
>>>>>>> 9dec93d9
		} else {
			changes := []paramsproposaltypes.ParamChange{
				paramsproposaltypes.NewParamChange(hosttypes.StoreKey, string(hosttypes.KeyHostEnabled), "false"),
			}

			proposal := paramsproposaltypes.NewParameterChangeProposal(ibctesting.Title, ibctesting.Description, changes)
			s.ExecuteGovV1Beta1Proposal(ctx, chainB, chainBUser, proposal)
		}
	})

	t.Run("ensure the host is disabled", func(t *testing.T) {
		params := s.QueryHostParams(ctx, chainB)
		s.Require().False(params.HostEnabled)
	})
}<|MERGE_RESOLUTION|>--- conflicted
+++ resolved
@@ -74,11 +74,7 @@
 				Signer: authority.String(),
 				Params: controllertypes.NewParams(false),
 			}
-<<<<<<< HEAD
-			s.ExecuteGovProposalV1(ctx, &msg, chainA, controllerAccount)
-=======
-			s.ExecuteGovV1Proposal(ctx, &msg, chainA, controllerAccount, 1)
->>>>>>> 9dec93d9
+			s.ExecuteGovV1Proposal(ctx, &msg, chainA, controllerAccount)
 		} else {
 			changes := []paramsproposaltypes.ParamChange{
 				paramsproposaltypes.NewParamChange(controllertypes.StoreKey, string(controllertypes.KeyControllerEnabled), "false"),
@@ -135,11 +131,7 @@
 				Signer: authority.String(),
 				Params: hosttypes.NewParams(false, []string{hosttypes.AllowAllHostMsgs}),
 			}
-<<<<<<< HEAD
-			s.ExecuteGovProposalV1(ctx, &msg, chainB, chainBUser)
-=======
-			s.ExecuteGovV1Proposal(ctx, &msg, chainB, chainBUser, 1)
->>>>>>> 9dec93d9
+			s.ExecuteGovV1Proposal(ctx, &msg, chainB, chainBUser)
 		} else {
 			changes := []paramsproposaltypes.ParamChange{
 				paramsproposaltypes.NewParamChange(hosttypes.StoreKey, string(hosttypes.KeyHostEnabled), "false"),
