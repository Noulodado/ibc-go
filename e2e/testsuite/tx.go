package testsuite

import (
	"context"
	"fmt"
	"strconv"
	"strings"
	"time"

	"github.com/strangelove-ventures/interchaintest/v8/chain/cosmos"
	"github.com/strangelove-ventures/interchaintest/v8/ibc"
	test "github.com/strangelove-ventures/interchaintest/v8/testutil"

	errorsmod "cosmossdk.io/errors"

	"github.com/cosmos/cosmos-sdk/client"
	"github.com/cosmos/cosmos-sdk/client/tx"
	sdk "github.com/cosmos/cosmos-sdk/types"
	signingtypes "github.com/cosmos/cosmos-sdk/types/tx/signing"
	authtx "github.com/cosmos/cosmos-sdk/x/auth/tx"
	govtypesv1 "github.com/cosmos/cosmos-sdk/x/gov/types/v1"
	govtypesv1beta1 "github.com/cosmos/cosmos-sdk/x/gov/types/v1beta1"

	"github.com/cosmos/ibc-go/e2e/testsuite/sanitize"
	"github.com/cosmos/ibc-go/e2e/testvalues"
	feetypes "github.com/cosmos/ibc-go/v8/modules/apps/29-fee/types"
	transfertypes "github.com/cosmos/ibc-go/v8/modules/apps/transfer/types"
	clienttypes "github.com/cosmos/ibc-go/v8/modules/core/02-client/types"
	channeltypes "github.com/cosmos/ibc-go/v8/modules/core/04-channel/types"
)

// BroadcastMessages broadcasts the provided messages to the given chain and signs them on behalf of the provided user.
// Once the broadcast response is returned, we wait for a few blocks to be created on both chain A and chain B.
func (s *E2ETestSuite) BroadcastMessages(ctx context.Context, chain *cosmos.CosmosChain, user ibc.Wallet, msgs ...sdk.Msg) sdk.TxResponse {
	broadcaster := cosmos.NewBroadcaster(s.T(), chain)

	// strip out any fields that may not be supported for the given chain version.
	msgs = sanitize.Messages(chain.Nodes()[0].Image.Version, msgs...)

	broadcaster.ConfigureClientContextOptions(func(clientContext client.Context) client.Context {
		// use a codec with all the types our tests care about registered.
		// BroadcastTx will deserialize the response and will not be able to otherwise.
		cdc := Codec()
		return clientContext.WithCodec(cdc).WithTxConfig(authtx.NewTxConfig(cdc, []signingtypes.SignMode{signingtypes.SignMode_SIGN_MODE_DIRECT}))
	})

	broadcaster.ConfigureFactoryOptions(func(factory tx.Factory) tx.Factory {
		return factory.WithGas(DefaultGasValue)
	})

	// Retry the operation a few times if the user signing the transaction is a relayer. (See issue #3264)
	var resp sdk.TxResponse
	var err error
	broadcastFunc := func() (sdk.TxResponse, error) {
		return cosmos.BroadcastTx(ctx, broadcaster, user, msgs...)
	}
	if s.relayers.ContainsRelayer(s.T().Name(), user) {
		// Retry five times, the value of 5 chosen is arbitrary.
		resp, err = s.retryNtimes(broadcastFunc, 5)
	} else {
		resp, err = broadcastFunc()
	}
	s.Require().NoError(err)

	chainA, chainB := s.GetChains()
	s.Require().NoError(test.WaitForBlocks(ctx, 2, chainA, chainB))

	return resp
}

// retryNtimes retries the provided function up to the provided number of attempts.
func (s *E2ETestSuite) retryNtimes(f func() (sdk.TxResponse, error), attempts int) (sdk.TxResponse, error) {
	// Ignore account sequence mismatch errors.
	retryMessages := []string{"account sequence mismatch"}
	var resp sdk.TxResponse
	var err error
	// If the response's raw log doesn't contain any of the allowed prefixes we return, else, we retry.
	for i := 0; i < attempts; i++ {
		resp, err = f()
		if err != nil {
			return sdk.TxResponse{}, err
		}
		if !containsMessage(resp.RawLog, retryMessages) {
			return resp, err
		}
		s.T().Logf("retrying tx due to non deterministic failure: %+v", resp)
	}
	return resp, err
}

// containsMessages returns true if the string s contains any of the messages in the slice.
func containsMessage(s string, messages []string) bool {
	for _, message := range messages {
		if strings.Contains(s, message) {
			return true
		}
	}
	return false
}

// AssertTxFailure verifies that an sdk.TxResponse has failed.
func (s *E2ETestSuite) AssertTxFailure(resp sdk.TxResponse, expectedError *errorsmod.Error) {
	errorMsg := fmt.Sprintf("%+v", resp)
	// In older versions, the codespace and abci codes were different. So in compatibility tests
	// we can not make assertions on them.
	if GetChainATag() == GetChainBTag() {
		s.Require().Equal(expectedError.ABCICode(), resp.Code, errorMsg)
		s.Require().Equal(expectedError.Codespace(), resp.Codespace, errorMsg)
	}
	s.Require().Contains(resp.RawLog, expectedError.Error(), errorMsg)
}

// AssertTxSuccess verifies that an sdk.TxResponse has succeeded.
func (s *E2ETestSuite) AssertTxSuccess(resp sdk.TxResponse) {
	errorMsg := addDebuggingInformation(fmt.Sprintf("%+v", resp))
	s.Require().Equal(resp.Code, uint32(0), errorMsg)
	s.Require().NotEmpty(resp.TxHash, errorMsg)
	s.Require().NotEqual(int64(0), resp.GasUsed, errorMsg)
	s.Require().NotEqual(int64(0), resp.GasWanted, errorMsg)
	s.Require().NotEmpty(resp.Events, errorMsg)
	s.Require().NotEmpty(resp.Data, errorMsg)
}

// addDebuggingInformation adds additional debugging information to the error message
// based on common types of errors that can occur.
func addDebuggingInformation(errorMsg string) string {
	if strings.Contains(errorMsg, "errUnknownField") {
		errorMsg += `

This error is likely due to a new an unrecognized proto field being provided to a chain using an older version of the sdk.
If this is a compatibility test, ensure that the fields are being sanitized in the sanitize.Messages function.

`
	}
	return errorMsg
}

// ExecuteGovV1Proposal submits a v1 governance proposal using the provided user and message and uses all validators
// to vote yes on the proposal. It ensures the proposal successfully passes.
<<<<<<< HEAD
func (s *E2ETestSuite) ExecuteGovProposalV1(ctx context.Context, msg sdk.Msg, chain *cosmos.CosmosChain, user ibc.Wallet) {
=======
func (s *E2ETestSuite) ExecuteGovV1Proposal(ctx context.Context, msg sdk.Msg, chain *cosmos.CosmosChain, user ibc.Wallet, proposalID uint64) {
>>>>>>> 9dec93d9
	sender, err := sdk.AccAddressFromBech32(user.FormattedAddress())
	s.Require().NoError(err)

	proposalID := s.proposalIds[chain.Config().ChainID]
	s.proposalIds[chain.Config().ChainID]++

	msgs := []sdk.Msg{msg}
	msgSubmitProposal, err := govtypesv1.NewMsgSubmitProposal(
		msgs,
		sdk.NewCoins(sdk.NewCoin(chain.Config().Denom, govtypesv1.DefaultMinDepositTokens)),
		sender.String(),
		"",
		fmt.Sprintf("e2e gov proposal: %d", proposalID),
		fmt.Sprintf("executing gov proposal %d", proposalID),
		false,
	)
	s.Require().NoError(err)

	resp := s.BroadcastMessages(ctx, chain, user, msgSubmitProposal)
	s.AssertTxSuccess(resp)

	s.Require().NoError(chain.VoteOnProposalAllValidators(ctx, strconv.Itoa(int(proposalID)), cosmos.ProposalVoteYes))

	time.Sleep(testvalues.VotingPeriod)

	proposal, err := s.QueryProposalV1(ctx, chain, proposalID)
	s.Require().NoError(err)
	s.Require().Equal(govtypesv1.StatusPassed, proposal.Status)
}

// ExecuteGovV1Beta1Proposal submits the given v1beta1 governance proposal using the provided user and uses all validators to vote yes on the proposal.
// It ensures the proposal successfully passes.
<<<<<<< HEAD
func (s *E2ETestSuite) ExecuteGovProposal(ctx context.Context, chain *cosmos.CosmosChain, user ibc.Wallet, content govtypesv1beta1.Content) {
	proposalID := s.proposalIds[chain.Config().ChainID]
	s.proposalIds[chain.Config().ChainID]++

=======
func (s *E2ETestSuite) ExecuteGovV1Beta1Proposal(ctx context.Context, chain *cosmos.CosmosChain, user ibc.Wallet, content govtypesv1beta1.Content) {
>>>>>>> 9dec93d9
	sender, err := sdk.AccAddressFromBech32(user.FormattedAddress())
	s.Require().NoError(err)

	msgSubmitProposal, err := govtypesv1beta1.NewMsgSubmitProposal(content, sdk.NewCoins(sdk.NewCoin(chain.Config().Denom, govtypesv1beta1.DefaultMinDepositTokens)), sender)
	s.Require().NoError(err)

	txResp := s.BroadcastMessages(ctx, chain, user, msgSubmitProposal)
	s.AssertTxSuccess(txResp)

	// TODO: replace with parsed proposal ID from MsgSubmitProposalResponse
	// https://github.com/cosmos/ibc-go/issues/2122

<<<<<<< HEAD
	proposal, err := s.QueryProposal(ctx, chain, proposalID)
=======
	proposal, err := s.QueryProposalV1Beta1(ctx, chain, 1)
>>>>>>> 9dec93d9
	s.Require().NoError(err)
	s.Require().Equal(govtypesv1beta1.StatusVotingPeriod, proposal.Status)

	err = chain.VoteOnProposalAllValidators(ctx, fmt.Sprintf("%d", proposalID), cosmos.ProposalVoteYes)
	s.Require().NoError(err)

	// ensure voting period has not passed before validators finished voting
<<<<<<< HEAD
	proposal, err = s.QueryProposal(ctx, chain, proposalID)
=======
	proposal, err = s.QueryProposalV1Beta1(ctx, chain, 1)
>>>>>>> 9dec93d9
	s.Require().NoError(err)
	s.Require().Equal(govtypesv1beta1.StatusVotingPeriod, proposal.Status)

	time.Sleep(testvalues.VotingPeriod) // pass proposal

<<<<<<< HEAD
	proposal, err = s.QueryProposal(ctx, chain, proposalID)
=======
	proposal, err = s.QueryProposalV1Beta1(ctx, chain, 1)
>>>>>>> 9dec93d9
	s.Require().NoError(err)
	s.Require().Equal(govtypesv1beta1.StatusPassed, proposal.Status)
}

// Transfer broadcasts a MsgTransfer message.
func (s *E2ETestSuite) Transfer(ctx context.Context, chain *cosmos.CosmosChain, user ibc.Wallet,
	portID, channelID string, token sdk.Coin, sender, receiver string, timeoutHeight clienttypes.Height, timeoutTimestamp uint64, memo string,
) sdk.TxResponse {
	msg := transfertypes.NewMsgTransfer(portID, channelID, token, sender, receiver, timeoutHeight, timeoutTimestamp, memo)
	return s.BroadcastMessages(ctx, chain, user, msg)
}

// RegisterCounterPartyPayee broadcasts a MsgRegisterCounterpartyPayee message.
func (s *E2ETestSuite) RegisterCounterPartyPayee(ctx context.Context, chain *cosmos.CosmosChain,
	user ibc.Wallet, portID, channelID, relayerAddr, counterpartyPayeeAddr string,
) sdk.TxResponse {
	msg := feetypes.NewMsgRegisterCounterpartyPayee(portID, channelID, relayerAddr, counterpartyPayeeAddr)
	return s.BroadcastMessages(ctx, chain, user, msg)
}

// PayPacketFeeAsync broadcasts a MsgPayPacketFeeAsync message.
func (s *E2ETestSuite) PayPacketFeeAsync(
	ctx context.Context,
	chain *cosmos.CosmosChain,
	user ibc.Wallet,
	packetID channeltypes.PacketId,
	packetFee feetypes.PacketFee,
) sdk.TxResponse {
	msg := feetypes.NewMsgPayPacketFeeAsync(packetID, packetFee)
	return s.BroadcastMessages(ctx, chain, user, msg)
}<|MERGE_RESOLUTION|>--- conflicted
+++ resolved
@@ -137,11 +137,7 @@
 
 // ExecuteGovV1Proposal submits a v1 governance proposal using the provided user and message and uses all validators
 // to vote yes on the proposal. It ensures the proposal successfully passes.
-<<<<<<< HEAD
-func (s *E2ETestSuite) ExecuteGovProposalV1(ctx context.Context, msg sdk.Msg, chain *cosmos.CosmosChain, user ibc.Wallet) {
-=======
-func (s *E2ETestSuite) ExecuteGovV1Proposal(ctx context.Context, msg sdk.Msg, chain *cosmos.CosmosChain, user ibc.Wallet, proposalID uint64) {
->>>>>>> 9dec93d9
+func (s *E2ETestSuite) ExecuteGovV1Proposal(ctx context.Context, msg sdk.Msg, chain *cosmos.CosmosChain, user ibc.Wallet) {
 	sender, err := sdk.AccAddressFromBech32(user.FormattedAddress())
 	s.Require().NoError(err)
 
@@ -174,14 +170,10 @@
 
 // ExecuteGovV1Beta1Proposal submits the given v1beta1 governance proposal using the provided user and uses all validators to vote yes on the proposal.
 // It ensures the proposal successfully passes.
-<<<<<<< HEAD
-func (s *E2ETestSuite) ExecuteGovProposal(ctx context.Context, chain *cosmos.CosmosChain, user ibc.Wallet, content govtypesv1beta1.Content) {
+func (s *E2ETestSuite) ExecuteGovV1Beta1Proposal(ctx context.Context, chain *cosmos.CosmosChain, user ibc.Wallet, content govtypesv1beta1.Content) {
 	proposalID := s.proposalIds[chain.Config().ChainID]
 	s.proposalIds[chain.Config().ChainID]++
 
-=======
-func (s *E2ETestSuite) ExecuteGovV1Beta1Proposal(ctx context.Context, chain *cosmos.CosmosChain, user ibc.Wallet, content govtypesv1beta1.Content) {
->>>>>>> 9dec93d9
 	sender, err := sdk.AccAddressFromBech32(user.FormattedAddress())
 	s.Require().NoError(err)
 
@@ -194,11 +186,7 @@
 	// TODO: replace with parsed proposal ID from MsgSubmitProposalResponse
 	// https://github.com/cosmos/ibc-go/issues/2122
 
-<<<<<<< HEAD
-	proposal, err := s.QueryProposal(ctx, chain, proposalID)
-=======
-	proposal, err := s.QueryProposalV1Beta1(ctx, chain, 1)
->>>>>>> 9dec93d9
+	proposal, err := s.QueryProposalV1Beta1(ctx, chain, proposalID)
 	s.Require().NoError(err)
 	s.Require().Equal(govtypesv1beta1.StatusVotingPeriod, proposal.Status)
 
@@ -206,21 +194,13 @@
 	s.Require().NoError(err)
 
 	// ensure voting period has not passed before validators finished voting
-<<<<<<< HEAD
-	proposal, err = s.QueryProposal(ctx, chain, proposalID)
-=======
+	proposal, err = s.QueryProposalV1Beta1(ctx, chain, proposalID)
+	s.Require().NoError(err)
+	s.Require().Equal(govtypesv1beta1.StatusVotingPeriod, proposal.Status)
+
+	time.Sleep(testvalues.VotingPeriod) // pass proposal
+
 	proposal, err = s.QueryProposalV1Beta1(ctx, chain, 1)
->>>>>>> 9dec93d9
-	s.Require().NoError(err)
-	s.Require().Equal(govtypesv1beta1.StatusVotingPeriod, proposal.Status)
-
-	time.Sleep(testvalues.VotingPeriod) // pass proposal
-
-<<<<<<< HEAD
-	proposal, err = s.QueryProposal(ctx, chain, proposalID)
-=======
-	proposal, err = s.QueryProposalV1Beta1(ctx, chain, 1)
->>>>>>> 9dec93d9
 	s.Require().NoError(err)
 	s.Require().Equal(govtypesv1beta1.StatusPassed, proposal.Status)
 }
