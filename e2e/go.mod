--- conflicted
+++ resolved
@@ -213,9 +213,5 @@
 )
 
 // uncomment to use the local version of ibc-go, you will need to run `go mod tidy` in e2e directory.
-<<<<<<< HEAD
 // replace github.com/cosmos/ibc-go/v5 => ../`
-replace github.com/strangelove-ventures/ibctest => ../../ibctest_wasm_client
-=======
-replace github.com/cosmos/ibc-go/v6 => ../
->>>>>>> 7ae97694
+replace github.com/strangelove-ventures/ibctest => ../../ibctest_wasm_client