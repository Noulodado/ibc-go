package mock

import (
	"bytes"
	"fmt"
	"reflect"
	"strconv"
	"strings"

	sdk "github.com/cosmos/cosmos-sdk/types"

	capabilitytypes "github.com/cosmos/ibc-go/modules/capability/types"
	channeltypes "github.com/cosmos/ibc-go/v7/modules/core/04-channel/types"
	porttypes "github.com/cosmos/ibc-go/v7/modules/core/05-port/types"
	host "github.com/cosmos/ibc-go/v7/modules/core/24-host"
	"github.com/cosmos/ibc-go/v7/modules/core/exported"
)

<<<<<<< HEAD
// applicationCallbackError is a custom error type that will be unique for testing purposes.
type applicationCallbackError struct{}

func (e applicationCallbackError) Error() string {
=======
var (
	_ porttypes.IBCModule             = (*IBCModule)(nil)
	_ porttypes.PacketDataUnmarshaler = (*IBCModule)(nil)
)

// applicationCallbackError is a custom error type that will be unique for testing purposes.
type applicationCallbackError struct{}

func (applicationCallbackError) Error() string {
>>>>>>> 951b3abd
	return "mock application callback failed"
}

// IBCModule implements the ICS26 callbacks for testing/mock.
type IBCModule struct {
	appModule *AppModule
	IBCApp    *IBCApp // base application of an IBC middleware stack
}

// NewIBCModule creates a new IBCModule given the underlying mock IBC application and scopedKeeper.
func NewIBCModule(appModule *AppModule, app *IBCApp) IBCModule {
	appModule.ibcApps = append(appModule.ibcApps, app)
	return IBCModule{
		appModule: appModule,
		IBCApp:    app,
	}
}

// OnChanOpenInit implements the IBCModule interface.
func (im IBCModule) OnChanOpenInit(
	ctx sdk.Context, order channeltypes.Order, connectionHops []string, portID string,
	channelID string, chanCap *capabilitytypes.Capability, counterparty channeltypes.Counterparty, version string,
) (string, error) {
	if strings.TrimSpace(version) == "" {
		version = Version
	}

	if im.IBCApp.OnChanOpenInit != nil {
		return im.IBCApp.OnChanOpenInit(ctx, order, connectionHops, portID, channelID, chanCap, counterparty, version)
	}

	if chanCap != nil {
		// Claim channel capability passed back by IBC module
		if err := im.IBCApp.ScopedKeeper.ClaimCapability(ctx, chanCap, host.ChannelCapabilityPath(portID, channelID)); err != nil {
			return "", err
		}
	}

	return version, nil
}

// OnChanOpenTry implements the IBCModule interface.
func (im IBCModule) OnChanOpenTry(
	ctx sdk.Context, order channeltypes.Order, connectionHops []string, portID string,
	channelID string, chanCap *capabilitytypes.Capability, counterparty channeltypes.Counterparty, counterpartyVersion string,
) (version string, err error) {
	if im.IBCApp.OnChanOpenTry != nil {
		return im.IBCApp.OnChanOpenTry(ctx, order, connectionHops, portID, channelID, chanCap, counterparty, counterpartyVersion)
	}

	if chanCap != nil {
		// Claim channel capability passed back by IBC module
		if err := im.IBCApp.ScopedKeeper.ClaimCapability(ctx, chanCap, host.ChannelCapabilityPath(portID, channelID)); err != nil {
			return "", err
		}
	}

	return Version, nil
}

// OnChanOpenAck implements the IBCModule interface.
func (im IBCModule) OnChanOpenAck(ctx sdk.Context, portID string, channelID string, counterpartyChannelID string, counterpartyVersion string) error {
	if im.IBCApp.OnChanOpenAck != nil {
		return im.IBCApp.OnChanOpenAck(ctx, portID, channelID, counterpartyChannelID, counterpartyVersion)
	}

	return nil
}

// OnChanOpenConfirm implements the IBCModule interface.
func (im IBCModule) OnChanOpenConfirm(ctx sdk.Context, portID, channelID string) error {
	if im.IBCApp.OnChanOpenConfirm != nil {
		return im.IBCApp.OnChanOpenConfirm(ctx, portID, channelID)
	}

	return nil
}

// OnChanCloseInit implements the IBCModule interface.
func (im IBCModule) OnChanCloseInit(ctx sdk.Context, portID, channelID string) error {
	if im.IBCApp.OnChanCloseInit != nil {
		return im.IBCApp.OnChanCloseInit(ctx, portID, channelID)
	}

	return nil
}

// OnChanCloseConfirm implements the IBCModule interface.
func (im IBCModule) OnChanCloseConfirm(ctx sdk.Context, portID, channelID string) error {
	if im.IBCApp.OnChanCloseConfirm != nil {
		return im.IBCApp.OnChanCloseConfirm(ctx, portID, channelID)
	}

	return nil
}

// OnRecvPacket implements the IBCModule interface.
func (im IBCModule) OnRecvPacket(ctx sdk.Context, packet channeltypes.Packet, relayer sdk.AccAddress) exported.Acknowledgement {
	if im.IBCApp.OnRecvPacket != nil {
		return im.IBCApp.OnRecvPacket(ctx, packet, relayer)
	}

	// set state by claiming capability to check if revert happens return
	capName := GetMockRecvCanaryCapabilityName(packet)
	if _, err := im.IBCApp.ScopedKeeper.NewCapability(ctx, capName); err != nil {
		// application callback called twice on same packet sequence
		// must never occur
		panic(err)
	}

	if bytes.Equal(MockPacketData, packet.GetData()) {
		return MockAcknowledgement
	} else if bytes.Equal(MockAsyncPacketData, packet.GetData()) {
		return nil
	}

	return MockFailAcknowledgement
}

// OnAcknowledgementPacket implements the IBCModule interface.
func (im IBCModule) OnAcknowledgementPacket(ctx sdk.Context, packet channeltypes.Packet, acknowledgement []byte, relayer sdk.AccAddress) error {
	if im.IBCApp.OnAcknowledgementPacket != nil {
		return im.IBCApp.OnAcknowledgementPacket(ctx, packet, acknowledgement, relayer)
	}

	capName := GetMockAckCanaryCapabilityName(packet)
	if _, err := im.IBCApp.ScopedKeeper.NewCapability(ctx, capName); err != nil {
		// application callback called twice on same packet sequence
		// must never occur
		panic(err)
	}

	return nil
}

// OnTimeoutPacket implements the IBCModule interface.
func (im IBCModule) OnTimeoutPacket(ctx sdk.Context, packet channeltypes.Packet, relayer sdk.AccAddress) error {
	if im.IBCApp.OnTimeoutPacket != nil {
		return im.IBCApp.OnTimeoutPacket(ctx, packet, relayer)
	}

	capName := GetMockTimeoutCanaryCapabilityName(packet)
	if _, err := im.IBCApp.ScopedKeeper.NewCapability(ctx, capName); err != nil {
		// application callback called twice on same packet sequence
		// must never occur
		panic(err)
	}

	return nil
}

<<<<<<< HEAD
// OnChanUpgradeInit implements the IBCModule interface
func (im IBCModule) OnChanUpgradeInit(ctx sdk.Context, portID, channelID string, order channeltypes.Order, connectionHops []string, sequence uint64, version, previousVersion string) (string, error) {
	if im.IBCApp.OnChanUpgradeInit != nil {
		return im.IBCApp.OnChanUpgradeInit(ctx, portID, channelID, order, connectionHops, sequence, version, previousVersion)
	}

	return version, nil
}

// OnChanUpgradeTry implements the IBCModule interface
func (im IBCModule) OnChanUpgradeTry(ctx sdk.Context, portID, channelID string, order channeltypes.Order, connectionHops []string, counterpartyVersion string) (string, error) {
	if im.IBCApp.OnChanUpgradeTry != nil {
		return im.IBCApp.OnChanUpgradeTry(ctx, portID, channelID, order, connectionHops, counterpartyVersion)
	}

	return counterpartyVersion, nil
}

// OnChanUpgradeAck implements the IBCModule interface
func (im IBCModule) OnChanUpgradeAck(ctx sdk.Context, portID, channelID, counterpartyVersion string) error {
	if im.IBCApp.OnChanUpgradeAck != nil {
		return im.IBCApp.OnChanUpgradeAck(ctx, portID, channelID, counterpartyVersion)
	}

	return nil
}

// OnChanUpgradeOpen implements the IBCModule interface
func (im IBCModule) OnChanUpgradeOpen(ctx sdk.Context, portID, channelID string) {
	if im.IBCApp.OnChanUpgradeOpen != nil {
		im.IBCApp.OnChanUpgradeOpen(ctx, portID, channelID)
	}
}

// OnChanUpgradeRestore implements the IBCModule interface
func (im IBCModule) OnChanUpgradeRestore(ctx sdk.Context, portID, channelID string) {
	if im.IBCApp.OnChanUpgradeRestore != nil {
		im.IBCApp.OnChanUpgradeRestore(ctx, portID, channelID)
	}
=======
// UnmarshalPacketData returns the MockPacketData. This function implements the optional
// PacketDataUnmarshaler interface required for ADR 008 support.
func (IBCModule) UnmarshalPacketData(bz []byte) (interface{}, error) {
	if reflect.DeepEqual(bz, MockPacketData) {
		return MockPacketData, nil
	}
	return nil, MockApplicationCallbackError
>>>>>>> 951b3abd
}

// GetMockRecvCanaryCapabilityName generates a capability name for testing OnRecvPacket functionality.
func GetMockRecvCanaryCapabilityName(packet channeltypes.Packet) string {
	return fmt.Sprintf("%s%s%s%s", MockRecvCanaryCapabilityName, packet.GetDestPort(), packet.GetDestChannel(), strconv.Itoa(int(packet.GetSequence())))
}

// GetMockAckCanaryCapabilityName generates a capability name for OnAcknowledgementPacket functionality.
func GetMockAckCanaryCapabilityName(packet channeltypes.Packet) string {
	return fmt.Sprintf("%s%s%s%s", MockAckCanaryCapabilityName, packet.GetSourcePort(), packet.GetSourceChannel(), strconv.Itoa(int(packet.GetSequence())))
}

// GetMockTimeoutCanaryCapabilityName generates a capability name for OnTimeoutacket functionality.
func GetMockTimeoutCanaryCapabilityName(packet channeltypes.Packet) string {
	return fmt.Sprintf("%s%s%s%s", MockTimeoutCanaryCapabilityName, packet.GetSourcePort(), packet.GetSourceChannel(), strconv.Itoa(int(packet.GetSequence())))
}<|MERGE_RESOLUTION|>--- conflicted
+++ resolved
@@ -16,12 +16,6 @@
 	"github.com/cosmos/ibc-go/v7/modules/core/exported"
 )
 
-<<<<<<< HEAD
-// applicationCallbackError is a custom error type that will be unique for testing purposes.
-type applicationCallbackError struct{}
-
-func (e applicationCallbackError) Error() string {
-=======
 var (
 	_ porttypes.IBCModule             = (*IBCModule)(nil)
 	_ porttypes.PacketDataUnmarshaler = (*IBCModule)(nil)
@@ -31,7 +25,6 @@
 type applicationCallbackError struct{}
 
 func (applicationCallbackError) Error() string {
->>>>>>> 951b3abd
 	return "mock application callback failed"
 }
 
@@ -183,7 +176,6 @@
 	return nil
 }
 
-<<<<<<< HEAD
 // OnChanUpgradeInit implements the IBCModule interface
 func (im IBCModule) OnChanUpgradeInit(ctx sdk.Context, portID, channelID string, order channeltypes.Order, connectionHops []string, sequence uint64, version, previousVersion string) (string, error) {
 	if im.IBCApp.OnChanUpgradeInit != nil {
@@ -223,7 +215,8 @@
 	if im.IBCApp.OnChanUpgradeRestore != nil {
 		im.IBCApp.OnChanUpgradeRestore(ctx, portID, channelID)
 	}
-=======
+}
+
 // UnmarshalPacketData returns the MockPacketData. This function implements the optional
 // PacketDataUnmarshaler interface required for ADR 008 support.
 func (IBCModule) UnmarshalPacketData(bz []byte) (interface{}, error) {
@@ -231,7 +224,6 @@
 		return MockPacketData, nil
 	}
 	return nil, MockApplicationCallbackError
->>>>>>> 951b3abd
 }
 
 // GetMockRecvCanaryCapabilityName generates a capability name for testing OnRecvPacket functionality.
