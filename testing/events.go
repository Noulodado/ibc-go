package ibctesting

import (
	"fmt"
	"strconv"

	testifysuite "github.com/stretchr/testify/suite"

	abci "github.com/cometbft/cometbft/abci/types"

	"github.com/cosmos/ibc-go/v7/internal/collections"
	clienttypes "github.com/cosmos/ibc-go/v7/modules/core/02-client/types"
	connectiontypes "github.com/cosmos/ibc-go/v7/modules/core/03-connection/types"
	channeltypes "github.com/cosmos/ibc-go/v7/modules/core/04-channel/types"
)

type EventsMap map[string]map[string]string

// ParseClientIDFromEvents parses events emitted from a MsgCreateClient and returns the
// client identifier.
func ParseClientIDFromEvents(events []abci.Event) (string, error) {
	for _, ev := range events {
		if ev.Type == clienttypes.EventTypeCreateClient {
			for _, attr := range ev.Attributes {
				if attr.Key == clienttypes.AttributeKeyClientID {
					return attr.Value, nil
				}
			}
		}
	}
	return "", fmt.Errorf("client identifier event attribute not found")
}

// ParseConnectionIDFromEvents parses events emitted from a MsgConnectionOpenInit or
// MsgConnectionOpenTry and returns the connection identifier.
func ParseConnectionIDFromEvents(events []abci.Event) (string, error) {
	for _, ev := range events {
		if ev.Type == connectiontypes.EventTypeConnectionOpenInit ||
			ev.Type == connectiontypes.EventTypeConnectionOpenTry {
			for _, attr := range ev.Attributes {
				if attr.Key == connectiontypes.AttributeKeyConnectionID {
					return attr.Value, nil
				}
			}
		}
	}
	return "", fmt.Errorf("connection identifier event attribute not found")
}

// ParseChannelIDFromEvents parses events emitted from a MsgChannelOpenInit or
// MsgChannelOpenTry and returns the channel identifier.
func ParseChannelIDFromEvents(events []abci.Event) (string, error) {
	for _, ev := range events {
		if ev.Type == channeltypes.EventTypeChannelOpenInit || ev.Type == channeltypes.EventTypeChannelOpenTry {
			for _, attr := range ev.Attributes {
				if attr.Key == channeltypes.AttributeKeyChannelID {
					return attr.Value, nil
				}
			}
		}
	}
	return "", fmt.Errorf("channel identifier event attribute not found")
}

// ParsePacketFromEvents parses events emitted from a MsgRecvPacket and returns the
// acknowledgement.
func ParsePacketFromEvents(events []abci.Event) (channeltypes.Packet, error) {
	for _, ev := range events {
		if ev.Type == channeltypes.EventTypeSendPacket {
			packet := channeltypes.Packet{}
			for _, attr := range ev.Attributes {
				switch attr.Key {
				case channeltypes.AttributeKeyData: //nolint:staticcheck // DEPRECATED
					packet.Data = []byte(attr.Value)

				case channeltypes.AttributeKeySequence:
					seq, err := strconv.ParseUint(attr.Value, 10, 64)
					if err != nil {
						return channeltypes.Packet{}, err
					}

					packet.Sequence = seq

				case channeltypes.AttributeKeySrcPort:
					packet.SourcePort = attr.Value

				case channeltypes.AttributeKeySrcChannel:
					packet.SourceChannel = attr.Value

				case channeltypes.AttributeKeyDstPort:
					packet.DestinationPort = attr.Value

				case channeltypes.AttributeKeyDstChannel:
					packet.DestinationChannel = attr.Value

				case channeltypes.AttributeKeyTimeoutHeight:
					height, err := clienttypes.ParseHeight(attr.Value)
					if err != nil {
						return channeltypes.Packet{}, err
					}

					packet.TimeoutHeight = height

				case channeltypes.AttributeKeyTimeoutTimestamp:
					timestamp, err := strconv.ParseUint(attr.Value, 10, 64)
					if err != nil {
						return channeltypes.Packet{}, err
					}

					packet.TimeoutTimestamp = timestamp

				default:
					continue
				}
			}

			return packet, nil
		}
	}
	return channeltypes.Packet{}, fmt.Errorf("acknowledgement event attribute not found")
}

// ParseAckFromEvents parses events emitted from a MsgRecvPacket and returns the
// acknowledgement.
func ParseAckFromEvents(events []abci.Event) ([]byte, error) {
	for _, ev := range events {
		if ev.Type == channeltypes.EventTypeWriteAck {
			for _, attr := range ev.Attributes {
				if attr.Key == channeltypes.AttributeKeyAck { //nolint:staticcheck // DEPRECATED
					return []byte(attr.Value), nil
				}
			}
		}
	}
	return nil, fmt.Errorf("acknowledgement event attribute not found")
}

// AssertEventsLegacy asserts that expected events are present in the actual events.
// Expected map needs to be a subset of actual events to pass.
<<<<<<< HEAD
func AssertEventsLegacy(
	suite *suite.Suite,
=======
func AssertEvents(
	suite *testifysuite.Suite,
>>>>>>> a4ca39c5
	expected EventsMap,
	actual []abci.Event,
) {
	hasEvents := make(map[string]bool)
	for eventType := range expected {
		hasEvents[eventType] = false
	}

	for _, event := range actual {
		expEvent, eventFound := expected[event.Type]
		if eventFound {
			hasEvents[event.Type] = true
			suite.Require().Len(event.Attributes, len(expEvent))
			for _, attr := range event.Attributes {
				expValue, found := expEvent[attr.Key]
				suite.Require().True(found)
				suite.Require().Equal(expValue, attr.Value)
			}
		}
	}

	for eventName, hasEvent := range hasEvents {
		suite.Require().True(hasEvent, "event: %s was not found in events", eventName)
	}
}

// AssertEvents asserts that expected events are present in the actual events.
func AssertEvents(
	suite *suite.Suite,
	expected []abci.Event,
	actual []abci.Event,
) {
	foundEvents := make(map[int]bool)

	for i, expectedEvent := range expected {
		for _, actualEvent := range actual {
			// the actual event will have an extra attribute added automatically
			// by Cosmos SDK since v0.50, that's why we subtract 1 when comparing
			// with the number of attributes in the expected event.
			if expectedEvent.Type == actualEvent.Type && (len(expectedEvent.Attributes) == len(actualEvent.Attributes)-1) {
				// multiple events with the same type may be emitted, only mark the expected event as found
				// if all of the attributes match
				attributeMatch := true
				for _, expectedAttr := range expectedEvent.Attributes {
					// any expected attributes that are not contained in the actual events will cause this event
					// not to match
					attributeMatch = attributeMatch && collections.Contains(expectedAttr, actualEvent.Attributes)
				}

				if attributeMatch {
					foundEvents[i] = true
				}
			}
		}
	}

	for i, expectedEvent := range expected {
		suite.Require().True(foundEvents[i], "event: %s was not found in events", expectedEvent.Type)
	}
}<|MERGE_RESOLUTION|>--- conflicted
+++ resolved
@@ -4,6 +4,7 @@
 	"fmt"
 	"strconv"
 
+	"github.com/stretchr/testify/suite"
 	testifysuite "github.com/stretchr/testify/suite"
 
 	abci "github.com/cometbft/cometbft/abci/types"
@@ -137,13 +138,8 @@
 
 // AssertEventsLegacy asserts that expected events are present in the actual events.
 // Expected map needs to be a subset of actual events to pass.
-<<<<<<< HEAD
 func AssertEventsLegacy(
-	suite *suite.Suite,
-=======
-func AssertEvents(
 	suite *testifysuite.Suite,
->>>>>>> a4ca39c5
 	expected EventsMap,
 	actual []abci.Event,
 ) {
