--- conflicted
+++ resolved
@@ -30,14 +30,8 @@
 	cloud.google.com/go v0.110.4 // indirect
 	cloud.google.com/go/compute v1.20.1 // indirect
 	cloud.google.com/go/compute/metadata v0.2.3 // indirect
-<<<<<<< HEAD
-	cloud.google.com/go/iam v0.13.0 // indirect
-	cloud.google.com/go/storage v1.29.0 // indirect
-	cosmossdk.io/api v0.3.1 // indirect
-=======
 	cloud.google.com/go/iam v1.1.0 // indirect
 	cloud.google.com/go/storage v1.30.1 // indirect
->>>>>>> a4ca39c5
 	cosmossdk.io/core v0.5.1 // indirect
 	cosmossdk.io/depinject v1.0.0-alpha.3 // indirect
 	cosmossdk.io/log v1.1.1-0.20230704160919-88f2c830b0ca // indirect
